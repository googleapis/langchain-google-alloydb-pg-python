# Copyright 2024 Google LLC
#
# Licensed under the Apache License, Version 2.0 (the "License");
# you may not use this file except in compliance with the License.
# You may obtain a copy of the License at
#
#     http://www.apache.org/licenses/LICENSE-2.0
#
# Unless required by applicable law or agreed to in writing, software
# distributed under the License is distributed on an "AS IS" BASIS,
# WITHOUT WARRANTIES OR CONDITIONS OF ANY KIND, either express or implied.
# See the License for the specific language governing permissions and
# limitations under the License.

import os
import uuid

import pytest
import pytest_asyncio
from langchain_core.documents import Document

from langchain_google_alloydb_pg import AlloyDBEmbeddings, AlloyDBEngine

project_id = os.environ["PROJECT_ID"]
region = os.environ["REGION"]
cluster_id = os.environ["CLUSTER_ID"]
instance_id = os.environ["INSTANCE_ID"]
db_name = os.environ["DATABASE_ID"]
table_name = "test-table" + str(uuid.uuid4())


@pytest.mark.asyncio
class TestAlloyDBEmbeddings:

    @pytest_asyncio.fixture
    async def engine(self):
        AlloyDBEngine._connector = None
        engine = await AlloyDBEngine.afrom_instance(
            project_id=project_id,
            cluster=cluster_id,
            instance=instance_id,
            region=region,
            database=db_name,
        )
        yield engine

        await engine.close()

    @pytest_asyncio.fixture
    async def sync_engine(self):
        AlloyDBEngine._connector = None
        engine = AlloyDBEngine.from_instance(
            project_id=project_id,
            cluster=cluster_id,
            instance=instance_id,
            region=region,
            database=db_name,
        )
        yield engine

        await engine.close()

    @pytest.fixture(scope="module")
    def model_id(self) -> str:
        return "textembedding-gecko@001"

    @pytest_asyncio.fixture
    def embeddings(self, engine, model_id):
        return AlloyDBEmbeddings.create_sync(engine=engine, model_id=model_id)

    async def test_model_exists(self, sync_engine):
        test_model_id = "test_sample_text_embedding_model"
        error_message = f"Model {test_model_id} does not exist."
        with pytest.raises(Exception, match=error_message):
            AlloyDBEmbeddings(engine=sync_engine, model_id=test_model_id)

    async def test_amodel_exists(self, engine):
        test_model_id = "test_sample_text_embedding_model"
        error_message = f"Model {test_model_id} does not exist."
        with pytest.raises(Exception, match=error_message):
            AlloyDBEmbeddings(engine=engine, model_id=test_model_id)

    async def test_aembed_documents(self, embeddings):
        with pytest.raises(NotImplementedError):
            await embeddings.aembed_documents([Document(page_content="test document")])

    async def test_embed_documents(self, embeddings):
        with pytest.raises(NotImplementedError):
            embeddings.embed_documents([Document(page_content="test document")])

    async def test_embed_query(self, embeddings):
        embedding = embeddings.embed_query("test document")
        assert isinstance(embedding, list)
        assert len(embedding) > 0
        for embedding_field in embedding:
            assert isinstance(embedding_field, float)
            assert -1 <= embedding_field <= 1

    async def test_embed_query_inline(self, embeddings, model_id):
        embedding_query = embeddings.embed_query_inline("test document")
        assert embedding_query == f"embedding('{model_id}', 'test document')::vector"

    async def test_aembed_query(self, embeddings):
        embedding = await embeddings.aembed_query("test document")
        assert isinstance(embedding, list)
        assert len(embedding) > 0
        for embedding_field in embedding:
            assert isinstance(embedding_field, float)
<<<<<<< HEAD
            assert -1 <= embedding_field <= 1
=======
            assert -1 <= embedding_field <= 1

    async def test_embed_query_invalid_model_id(self, engine):
        with pytest.raises(Exception, match="Model not found"):
            embedding_service = await AlloyDBEmbeddings.create(
                engine=engine, model_id="not_existing_model_id"
            )
            await embedding_service.aembed_query("test document")

    async def test_embed_query_invalid_model_id_sync(self, engine):
        with pytest.raises(Exception, match="Model not found"):
            embedding_service = AlloyDBEmbeddings.create_sync(
                engine=engine, model_id="not_existing_model_id"
            )
            embedding_service.embed_query("test document")
>>>>>>> ed8c0267
<|MERGE_RESOLUTION|>--- conflicted
+++ resolved
@@ -72,13 +72,13 @@
         test_model_id = "test_sample_text_embedding_model"
         error_message = f"Model {test_model_id} does not exist."
         with pytest.raises(Exception, match=error_message):
-            AlloyDBEmbeddings(engine=sync_engine, model_id=test_model_id)
+            AlloyDBEmbeddings.create_sync(engine=sync_engine, model_id=test_model_id)
 
     async def test_amodel_exists(self, engine):
         test_model_id = "test_sample_text_embedding_model"
         error_message = f"Model {test_model_id} does not exist."
         with pytest.raises(Exception, match=error_message):
-            AlloyDBEmbeddings(engine=engine, model_id=test_model_id)
+            await AlloyDBEmbeddings.create(engine=engine, model_id=test_model_id)
 
     async def test_aembed_documents(self, embeddings):
         with pytest.raises(NotImplementedError):
@@ -106,22 +106,4 @@
         assert len(embedding) > 0
         for embedding_field in embedding:
             assert isinstance(embedding_field, float)
-<<<<<<< HEAD
-            assert -1 <= embedding_field <= 1
-=======
-            assert -1 <= embedding_field <= 1
-
-    async def test_embed_query_invalid_model_id(self, engine):
-        with pytest.raises(Exception, match="Model not found"):
-            embedding_service = await AlloyDBEmbeddings.create(
-                engine=engine, model_id="not_existing_model_id"
-            )
-            await embedding_service.aembed_query("test document")
-
-    async def test_embed_query_invalid_model_id_sync(self, engine):
-        with pytest.raises(Exception, match="Model not found"):
-            embedding_service = AlloyDBEmbeddings.create_sync(
-                engine=engine, model_id="not_existing_model_id"
-            )
-            embedding_service.embed_query("test document")
->>>>>>> ed8c0267
+            assert -1 <= embedding_field <= 1