# Copyright 2025 Google LLC
#
# Licensed under the Apache License, Version 2.0 (the "License");
# you may not use this file except in compliance with the License.
# You may obtain a copy of the License at
#
#     http://www.apache.org/licenses/LICENSE-2.0
#
# Unless required by applicable law or agreed to in writing, software
# distributed under the License is distributed on an "AS IS" BASIS,
# WITHOUT WARRANTIES OR CONDITIONS OF ANY KIND, either express or implied.
# See the License for the specific language governing permissions and
# limitations under the License.

import os
import re
import uuid
from typing import Any, List, Literal, Optional, Sequence, Tuple, Union

import pytest
import pytest_asyncio
from langchain_core.callbacks import CallbackManagerForLLMRun
from langchain_core.language_models import BaseChatModel, LanguageModelInput
from langchain_core.messages import (
    AIMessage,
    AnyMessage,
    BaseMessage,
    HumanMessage,
    SystemMessage,
    ToolCall,
    ToolMessage,
)
from langchain_core.outputs import ChatGeneration, ChatResult
from langchain_core.runnables import RunnableConfig
from langgraph.checkpoint.base import (
    Checkpoint,
    CheckpointMetadata,
    create_checkpoint,
    empty_checkpoint,
)
<<<<<<< HEAD
from langgraph.checkpoint.serde.jsonplus import JsonPlusSerializer
=======
>>>>>>> c2cbcfc5
from langgraph.prebuilt import (
    ToolNode,
    ValidationNode,
    create_react_agent,
    tools_condition,
)
from sqlalchemy import text
from sqlalchemy.engine.row import RowMapping

from langchain_google_alloydb_pg.async_checkpoint import AsyncAlloyDBSaver
from langchain_google_alloydb_pg.engine import AlloyDBEngine

write_config: RunnableConfig = {"configurable": {"thread_id": "1", "checkpoint_ns": ""}}
read_config: RunnableConfig = {"configurable": {"thread_id": "1"}}

project_id = os.environ["PROJECT_ID"]
region = os.environ["REGION"]
cluster_id = os.environ["CLUSTER_ID"]
instance_id = os.environ["INSTANCE_ID"]
db_name = os.environ["DATABASE_ID"]
table_name = "checkpoint" + str(uuid.uuid4())
table_name_writes = table_name + "_writes"

checkpoint: Checkpoint = {
    "v": 1,
    "ts": "2024-07-31T20:14:19.804150+00:00",
    "id": "1ef4f797-8335-6428-8001-8a1503f9b875",
    "channel_values": {"my_key": "meow", "node": "node"},
    "channel_versions": {
        "__start__": 2,
        "my_key": 3,
        "start:node": 3,
        "node": 3,
    },
    "versions_seen": {
        "__input__": {},
        "__start__": {"__start__": 1},
        "node": {"start:node": 2},
    },
    "pending_sends": [],
}


class AnyStr(str):
    def __init__(self, prefix: Union[str, re.Pattern] = "") -> None:
        super().__init__()
        self.prefix = prefix

    def __eq__(self, other: object) -> bool:
        return isinstance(other, str) and (
            (
                other.startswith(self.prefix)
                if isinstance(self.prefix, str)
                else bool(self.prefix.match(other))
            )
        )

    def __hash__(self) -> int:
        return hash((str(self), self.prefix))


def _AnyIdToolMessage(**kwargs: Any) -> ToolMessage:
    """Create a tool message with an any id field."""
    message = ToolMessage(**kwargs)
    message.id = AnyStr()
    return message


async def aexecute(engine: AlloyDBEngine, query: str) -> None:
    async with engine._pool.connect() as conn:
        await conn.execute(text(query))
        await conn.commit()


async def afetch(engine: AlloyDBEngine, query: str) -> Sequence[RowMapping]:
    async with engine._pool.connect() as conn:
        result = await conn.execute(text(query))
        result_map = result.mappings()
        result_fetch = result_map.fetchall()
    return result_fetch


@pytest_asyncio.fixture
async def async_engine():
    async_engine = await AlloyDBEngine.afrom_instance(
        project_id=project_id,
        region=region,
        cluster=cluster_id,
        instance=instance_id,
        database=db_name,
    )

    yield async_engine

    await aexecute(async_engine, f'DROP TABLE IF EXISTS "{table_name}"')
    await aexecute(async_engine, f'DROP TABLE IF EXISTS "{table_name_writes}"')
    await async_engine.close()
    await async_engine._connector.close()


@pytest_asyncio.fixture
async def checkpointer(async_engine):
    await async_engine._ainit_checkpoint_table(table_name=table_name)
    checkpointer = await AsyncAlloyDBSaver.create(
        async_engine,
        table_name,  # serde=JsonPlusSerializer
    )
    yield checkpointer


@pytest.mark.asyncio
async def test_checkpoint_async(
    async_engine: AlloyDBEngine,
    checkpointer: AsyncAlloyDBSaver,
) -> None:

    test_config = {
        "configurable": {
            "thread_id": "1",
            "checkpoint_ns": "",
            "checkpoint_id": "1ef4f797-8335-6428-8001-8a1503f9b875",
        }
    }
    # Verify if updated configuration after storing the checkpoint is correct
    next_config = await checkpointer.aput(write_config, checkpoint, {}, {})
    assert dict(next_config) == test_config

    # Verify if the checkpoint is stored correctly in the database
    results = await afetch(async_engine, f'SELECT * FROM "{table_name}"')
    assert len(results) == 1
    for row in results:
        assert isinstance(row["thread_id"], str)
    await aexecute(async_engine, f'TRUNCATE TABLE "{table_name}"')


@pytest.fixture
def test_data():
    """Fixture providing test data for checkpoint tests."""
    config_0: RunnableConfig = {"configurable": {"thread_id": "1", "checkpoint_ns": ""}}
    config_1: RunnableConfig = {
        "configurable": {
            "thread_id": "thread-1",
            # for backwards compatibility testing
            "thread_ts": "1",
            "checkpoint_ns": "",
        }
    }
    config_2: RunnableConfig = {
        "configurable": {
            "thread_id": "thread-2",
            "checkpoint_id": "2",
            "checkpoint_ns": "",
        }
    }
    config_3: RunnableConfig = {
        "configurable": {
            "thread_id": "thread-2",
            "checkpoint_id": "2-inner",
            "checkpoint_ns": "inner",
        }
    }
    chkpnt_0: Checkpoint = {
        "v": 1,
        "ts": "2024-07-31T20:14:19.804150+00:00",
        "id": "1ef4f797-8335-6428-8001-8a1503f9b875",
        "channel_values": {"my_key": "meow", "node": "node"},
        "channel_versions": {
            "__start__": 2,
            "my_key": 3,
            "start:node": 3,
            "node": 3,
        },
        "versions_seen": {
            "__input__": {},
            "__start__": {"__start__": 1},
            "node": {"start:node": 2},
        },
        "pending_sends": [],
    }
    chkpnt_1: Checkpoint = empty_checkpoint()
    chkpnt_2: Checkpoint = create_checkpoint(chkpnt_1, {}, 1)
    chkpnt_3: Checkpoint = empty_checkpoint()

    metadata_1: CheckpointMetadata = {
        "source": "input",
        "step": 2,
        "writes": {},
        "parents": 1,
    }
    metadata_2: CheckpointMetadata = {
        "source": "loop",
        "step": 1,
        "writes": {"foo": "bar"},
        "parents": None,
    }
    metadata_3: CheckpointMetadata = {}

    return {
        "configs": [config_0, config_1, config_2, config_3],
        "checkpoints": [chkpnt_0, chkpnt_1, chkpnt_2, chkpnt_3],
        "metadata": [metadata_1, metadata_2, metadata_3],
    }


@pytest.mark.asyncio
async def test_checkpoint_aput_writes(
    async_engine: AlloyDBEngine,
    checkpointer: AsyncAlloyDBSaver,
) -> None:

    config: RunnableConfig = {
        "configurable": {
            "thread_id": "1",
            "checkpoint_ns": "",
            "checkpoint_id": "1ef4f797-8335-6428-8001-8a1503f9b875",
        }
    }

    # Verify if the checkpoint writes are stored correctly in the database
    writes: Sequence[Tuple[str, Any]] = [
        ("test_channel1", {}),
        ("test_channel2", {}),
    ]
    await checkpointer.aput_writes(config, writes, task_id="1")

    results = await afetch(async_engine, f'SELECT * FROM "{table_name_writes}"')
    assert len(results) == 2
    for row in results:
        assert isinstance(row["task_id"], str)
    await aexecute(async_engine, f'TRUNCATE TABLE "{table_name_writes}"')


@pytest.mark.asyncio
async def test_checkpoint_alist(
    async_engine: AlloyDBEngine,
    checkpointer: AsyncAlloyDBSaver,
    test_data: dict[str, Any],
) -> None:
    configs = test_data["configs"]
    checkpoints = test_data["checkpoints"]
    metadata = test_data["metadata"]

    await checkpointer.aput(configs[1], checkpoints[1], metadata[0], {})
    await checkpointer.aput(configs[2], checkpoints[2], metadata[1], {})
    await checkpointer.aput(configs[3], checkpoints[3], metadata[2], {})

    # call method / assertions
    query_1 = {"source": "input"}  # search by 1 key
    query_2 = {
        "step": 1,
        "writes": {"foo": "bar"},
    }  # search by multiple keys
    query_3: dict[str, Any] = {}  # search by no keys, return all checkpoints
    query_4 = {"source": "update", "step": 1}  # no match

    search_results_1 = [c async for c in checkpointer.alist(None, filter=query_1)]
    assert len(search_results_1) == 1
    print(metadata[0])
    print(search_results_1[0].metadata)
    assert search_results_1[0].metadata == metadata[0]

    search_results_2 = [c async for c in checkpointer.alist(None, filter=query_2)]
    assert len(search_results_2) == 1
    assert search_results_2[0].metadata == metadata[1]

    search_results_3 = [c async for c in checkpointer.alist(None, filter=query_3)]
    assert len(search_results_3) == 3

    search_results_4 = [c async for c in checkpointer.alist(None, filter=query_4)]
    assert len(search_results_4) == 0

    # search by config (defaults to checkpoints across all namespaces)
    search_results_5 = [
        c async for c in checkpointer.alist({"configurable": {"thread_id": "thread-2"}})
    ]
    assert len(search_results_5) == 2
    assert {
        search_results_5[0].config["configurable"]["checkpoint_ns"],
        search_results_5[1].config["configurable"]["checkpoint_ns"],
    } == {"", "inner"}


class FakeToolCallingModel(BaseChatModel):
    tool_calls: Optional[list[list[ToolCall]]] = None
    index: int = 0
    tool_style: Literal["openai", "anthropic"] = "openai"

    def _generate(
        self,
        messages: List[BaseMessage],
        stop: Optional[List[str]] = None,
        run_manager: Optional[CallbackManagerForLLMRun] = None,
        **kwargs: Any,
    ) -> ChatResult:
        """Top Level call"""
        messages_string = "-".join(
            [str(m.content) for m in messages if isinstance(m.content, str)]
        )
        tool_calls = (
            self.tool_calls[self.index % len(self.tool_calls)]
            if self.tool_calls
            else []
        )
        message = AIMessage(
<<<<<<< HEAD
            content=messages_string,
            id=str(self.index),
            tool_calls=tool_calls.copy(),
=======
            content=messages_string, id=str(self.index), tool_calls=tool_calls.copy()
>>>>>>> c2cbcfc5
        )
        self.index += 1
        return ChatResult(generations=[ChatGeneration(message=message)])

    @property
    def _llm_type(self) -> str:
        return "fake-tool-call-model"


@pytest.mark.asyncio
<<<<<<< HEAD
async def test_checkpoint_with_agent(
=======
async def test_checkpoint_aget_tuple(
>>>>>>> c2cbcfc5
    checkpointer: AsyncAlloyDBSaver,
) -> None:
    # from the tests in https://github.com/langchain-ai/langgraph/blob/909190cede6a80bb94a2d4cfe7dedc49ef0d4127/libs/langgraph/tests/test_prebuilt.py
    model = FakeToolCallingModel()
    agent = create_react_agent(model, [], checkpointer=checkpointer)
    inputs = [HumanMessage("hi?")]
    thread: RunnableConfig = {"configurable": {"thread_id": "123"}}
    response = await agent.ainvoke({"messages": inputs}, config=thread, debug=True)
    expected_response = {"messages": inputs + [AIMessage(content="hi?", id="0")]}
    assert response == expected_response

    def _AnyIdHumanMessage(**kwargs: Any) -> HumanMessage:
        """Create a human message with an any id field."""
        message = HumanMessage(**kwargs)
        message.id = AnyStr()
        return message

    saved = await checkpointer.aget_tuple(thread)
    assert saved is not None
    assert saved.checkpoint["channel_values"] == {
        "messages": [
            _AnyIdHumanMessage(content="hi?"),
            AIMessage(content="hi?", id="0"),
        ],
        "agent": "agent",
    }
    assert saved.metadata == {
        "parents": {},
        "source": "loop",
        "writes": {"agent": {"messages": [AIMessage(content="hi?", id="0")]}},
        "step": 1,
        "thread_id": "123",
    }
    assert saved.pending_writes == []


<<<<<<< HEAD
@pytest.mark.asyncio
async def test_checkpoint_aget_tuple(
    checkpointer: AsyncAlloyDBSaver,
    test_data: dict[str, Any],
) -> None:
    configs = test_data["configs"]
    checkpoints = test_data["checkpoints"]
    metadata = test_data["metadata"]

    await checkpointer.aput(configs[1], checkpoints[1], metadata[0], {})

    # Matching checkpoint
    search_results_1 = await checkpointer.aget_tuple(configs[1])
    assert search_results_1.metadata == metadata[0]  # type: ignore

    # No matching checkpoint
    assert await checkpointer.aget_tuple(configs[0]) is None


=======
>>>>>>> c2cbcfc5
@pytest.mark.asyncio
async def test_metadata(
    checkpointer: AsyncAlloyDBSaver,
    test_data: dict[str, Any],
) -> None:
    config = await checkpointer.aput(
        test_data["configs"][0],
        test_data["checkpoints"][0],
        {"my_key": "abc"},  # type: ignore
        {},
    )
    assert (await checkpointer.aget_tuple(config)).metadata["my_key"] == "abc"  # type: ignore
    assert [c async for c in checkpointer.alist(None, filter={"my_key": "abc"})][
        0
    ].metadata[
        "my_key"  # type: ignore
    ] == "abc"  # type: ignore<|MERGE_RESOLUTION|>--- conflicted
+++ resolved
@@ -38,10 +38,6 @@
     create_checkpoint,
     empty_checkpoint,
 )
-<<<<<<< HEAD
-from langgraph.checkpoint.serde.jsonplus import JsonPlusSerializer
-=======
->>>>>>> c2cbcfc5
 from langgraph.prebuilt import (
     ToolNode,
     ValidationNode,
@@ -346,13 +342,7 @@
             else []
         )
         message = AIMessage(
-<<<<<<< HEAD
-            content=messages_string,
-            id=str(self.index),
-            tool_calls=tool_calls.copy(),
-=======
             content=messages_string, id=str(self.index), tool_calls=tool_calls.copy()
->>>>>>> c2cbcfc5
         )
         self.index += 1
         return ChatResult(generations=[ChatGeneration(message=message)])
@@ -363,11 +353,7 @@
 
 
 @pytest.mark.asyncio
-<<<<<<< HEAD
-async def test_checkpoint_with_agent(
-=======
 async def test_checkpoint_aget_tuple(
->>>>>>> c2cbcfc5
     checkpointer: AsyncAlloyDBSaver,
 ) -> None:
     # from the tests in https://github.com/langchain-ai/langgraph/blob/909190cede6a80bb94a2d4cfe7dedc49ef0d4127/libs/langgraph/tests/test_prebuilt.py
@@ -404,30 +390,8 @@
     assert saved.pending_writes == []
 
 
-<<<<<<< HEAD
 @pytest.mark.asyncio
-async def test_checkpoint_aget_tuple(
-    checkpointer: AsyncAlloyDBSaver,
-    test_data: dict[str, Any],
-) -> None:
-    configs = test_data["configs"]
-    checkpoints = test_data["checkpoints"]
-    metadata = test_data["metadata"]
-
-    await checkpointer.aput(configs[1], checkpoints[1], metadata[0], {})
-
-    # Matching checkpoint
-    search_results_1 = await checkpointer.aget_tuple(configs[1])
-    assert search_results_1.metadata == metadata[0]  # type: ignore
-
-    # No matching checkpoint
-    assert await checkpointer.aget_tuple(configs[0]) is None
-
-
-=======
->>>>>>> c2cbcfc5
-@pytest.mark.asyncio
-async def test_metadata(
+async def test_null_chars(
     checkpointer: AsyncAlloyDBSaver,
     test_data: dict[str, Any],
 ) -> None:
