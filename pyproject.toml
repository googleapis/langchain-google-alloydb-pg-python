--- conflicted
+++ resolved
@@ -14,11 +14,7 @@
     "numpy>=1.24.4, <3.0.0; python_version >= '3.11'",
     "numpy>=1.24.4, <=2.2.6; python_version == '3.10'",
     "langchain-postgres>=0.0.16",
-<<<<<<< HEAD
-    "langgraph-checkpoint>=2.0.9, <3.1.0",
-=======
     "langgraph-checkpoint>=3.0.0, <3.1.0",
->>>>>>> 671ccaff
     "aiohttp>=3.12.15, <4.0.0",
 ]
 
@@ -44,11 +40,7 @@
 
 [project.optional-dependencies]
 langgraph = [
-<<<<<<< HEAD
-    "langgraph-checkpoint>=2.0.9, <3.1.0"
-=======
     "langgraph-checkpoint>=3.0.0, <3.1.0"
->>>>>>> 671ccaff
 ]
 test = [
     "black[jupyter]==25.9.0",
