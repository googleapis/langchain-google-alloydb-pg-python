[project]
name = "langchain-google-alloydb-pg"
dynamic = ["version"]
description = "LangChain integrations for Google Cloud AlloyDB for PostgreSQL"
readme = "README.rst"
license = {file = "LICENSE"}
requires-python = ">=3.10"
authors = [
    {name = "Google LLC", email = "googleapis-packages@google.com"}
]
dependencies = [
    "google-cloud-alloydb-connector[asyncpg]>=1.2.0, <2.0.0",
    "google-cloud-storage>=2.18.2, <4.0.0",
    "numpy>=1.24.4, <3.0.0; python_version >= '3.11'",
    "numpy>=1.24.4, <=2.2.6; python_version == '3.10'",
    "langchain-postgres>=0.0.16",
    "langgraph-checkpoint>=3.0.0, <3.1.0",
    "aiohttp>=3.12.15, <4.0.0",
]

classifiers = [
    "Intended Audience :: Developers",
    "License :: OSI Approved :: Apache Software License",
    "Programming Language :: Python",
    "Programming Language :: Python :: 3",
    "Programming Language :: Python :: 3.10",
    "Programming Language :: Python :: 3.11",
    "Programming Language :: Python :: 3.12",
    "Programming Language :: Python :: 3.13",
]

[tool.setuptools.dynamic]
version = {attr = "langchain_google_alloydb_pg.version.__version__"}

[project.urls]
Homepage = "https://github.com/googleapis/langchain-google-alloydb-pg-python"
Repository = "https://github.com/googleapis/langchain-google-alloydb-pg-python.git"
"Bug Tracker" = "https://github.com/googleapis/langchain-google-alloydb-pg-python/issues"
Changelog = "https://github.com/googleapis/langchain-google-alloydb-pg-python/blob/main/CHANGELOG.md"

[project.optional-dependencies]
langgraph = [
    "langgraph-checkpoint>=3.0.0, <3.1.0"
]
test = [
    "black[jupyter]==25.9.0",
<<<<<<< HEAD
    "isort==6.1.0; python_version == '3.9'",
    "isort==7.0.0; python_version >= '3.10'",
=======
    "isort==7.0.0",
>>>>>>> 671ccaff
    "langgraph==1.0.4",
    "mypy==1.18.2",
    "pytest-asyncio==0.26.0",
    "pytest==8.4.2",
    "pytest-cov==7.0.0",
    "pytest-depends==1.0.1",
    "Pillow==12.0.0",
    "langchain-tests==1.1.0"
]


[build-system]
requires = ["setuptools"]
build-backend = "setuptools.build_meta"

[tool.black]
target-version = ['py39']

[tool.isort]
profile = "black"

[tool.mypy]
python_version = "3.10"
warn_unused_configs = true
disallow_incomplete_defs = true

exclude = [
    'docs/*',
    'noxfile.py'
]<|MERGE_RESOLUTION|>--- conflicted
+++ resolved
@@ -44,12 +44,7 @@
 ]
 test = [
     "black[jupyter]==25.9.0",
-<<<<<<< HEAD
-    "isort==6.1.0; python_version == '3.9'",
-    "isort==7.0.0; python_version >= '3.10'",
-=======
     "isort==7.0.0",
->>>>>>> 671ccaff
     "langgraph==1.0.4",
     "mypy==1.18.2",
     "pytest-asyncio==0.26.0",
