--- conflicted
+++ resolved
@@ -45,11 +45,8 @@
     "pytest-asyncio==0.24.0",
     "pytest==8.3.3",
     "pytest-cov==5.0.0",
-<<<<<<< HEAD
-    "pytest-depends"
-=======
+    "pytest-depends",
     "Pillow==10.4.0"
->>>>>>> ab16cfa4
 ]
 
 [build-system]
