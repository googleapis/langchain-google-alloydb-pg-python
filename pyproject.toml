--- conflicted
+++ resolved
@@ -45,12 +45,8 @@
     "pytest-asyncio==0.24.0",
     "pytest==8.3.3",
     "pytest-cov==5.0.0",
-<<<<<<< HEAD
-    "pytest-depends",
-    "Pillow==10.4.0"
-=======
+    "pytest-depends==1.0.1",
     "Pillow==11.0.0"
->>>>>>> a0a81819
 ]
 
 [build-system]
