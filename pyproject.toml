[project]
name = "langchain-google-alloydb-pg"
dynamic = ["version"]
description = "LangChain integrations for Google Cloud AlloyDB for PostgreSQL"
readme = "README.rst"
license = {file = "LICENSE"}
requires-python = ">=3.10"
authors = [
    {name = "Google LLC", email = "googleapis-packages@google.com"}
]
dependencies = [
    "google-cloud-alloydb-connector[asyncpg]>=1.2.0, <2.0.0",
    "google-cloud-storage>=2.18.2, <4.0.0",
    "numpy>=1.24.4, <3.0.0; python_version >= '3.11'",
    "numpy>=1.24.4, <=2.2.6; python_version == '3.10'",
    "langchain-postgres>=0.0.16",
    "langgraph-checkpoint>=3.0.0, <3.1.0",
    "aiohttp>=3.12.15, <4.0.0",
]

classifiers = [
    "Intended Audience :: Developers",
    "License :: OSI Approved :: Apache Software License",
    "Programming Language :: Python",
    "Programming Language :: Python :: 3",
    "Programming Language :: Python :: 3.10",
    "Programming Language :: Python :: 3.11",
    "Programming Language :: Python :: 3.12",
    "Programming Language :: Python :: 3.13",
]

[tool.setuptools.dynamic]
version = {attr = "langchain_google_alloydb_pg.version.__version__"}

[project.urls]
Homepage = "https://github.com/googleapis/langchain-google-alloydb-pg-python"
Repository = "https://github.com/googleapis/langchain-google-alloydb-pg-python.git"
"Bug Tracker" = "https://github.com/googleapis/langchain-google-alloydb-pg-python/issues"
Changelog = "https://github.com/googleapis/langchain-google-alloydb-pg-python/blob/main/CHANGELOG.md"

[project.optional-dependencies]
langgraph = [
    "langgraph-checkpoint>=3.0.0, <3.1.0"
]
test = [
    "black[jupyter]==25.12.0",
    "isort==7.0.0",
<<<<<<< HEAD
    "langgraph==0.6.11",
    "mypy==1.19.1",
=======
    "langgraph==1.0.4",
    "mypy==1.18.2",
>>>>>>> 671ccaff
    "pytest-asyncio==0.26.0",
    "pytest==8.4.2",
    "pytest-cov==7.0.0",
    "pytest-depends==1.0.1",
    "Pillow==12.0.0",
    "langchain-tests==1.1.0"
]


[build-system]
requires = ["setuptools"]
build-backend = "setuptools.build_meta"

[tool.black]
target-version = ['py39']

[tool.isort]
profile = "black"

[tool.mypy]
python_version = "3.10"
warn_unused_configs = true
disallow_incomplete_defs = true

exclude = [
    'docs/*',
    'noxfile.py'
]<|MERGE_RESOLUTION|>--- conflicted
+++ resolved
@@ -45,13 +45,8 @@
 test = [
     "black[jupyter]==25.12.0",
     "isort==7.0.0",
-<<<<<<< HEAD
-    "langgraph==0.6.11",
+    "langgraph==1.0.4",
     "mypy==1.19.1",
-=======
-    "langgraph==1.0.4",
-    "mypy==1.18.2",
->>>>>>> 671ccaff
     "pytest-asyncio==0.26.0",
     "pytest==8.4.2",
     "pytest-cov==7.0.0",
