--- conflicted
+++ resolved
@@ -15,6 +15,7 @@
 import json
 from contextlib import asynccontextmanager
 from typing import Any, AsyncIterator, Optional, Sequence, Tuple, cast
+from typing import Any, AsyncIterator, Optional, Sequence, Tuple, cast
 
 from langchain_core.runnables import RunnableConfig
 from langgraph.checkpoint.base import (
@@ -25,10 +26,13 @@
     CheckpointMetadata,
     CheckpointTuple,
     get_checkpoint_id,
+    CheckpointTuple,
+    get_checkpoint_id,
 )
 from langgraph.checkpoint.serde.base import SerializerProtocol
 from langgraph.checkpoint.serde.jsonplus import JsonPlusSerializer
 from langgraph.checkpoint.serde.types import TASKS
+from langgraph.checkpoint.serde.types import TASKS
 from sqlalchemy import text
 from sqlalchemy.ext.asyncio import AsyncEngine
 
@@ -36,41 +40,6 @@
 
 MetadataInput = Optional[dict[str, Any]]
 
-<<<<<<< HEAD
-=======
-# Select SQL used in `alist` method
-SELECT = f"""
-select
-    thread_id,
-    checkpoint,
-    checkpoint_ns,
-    checkpoint_id,
-    parent_checkpoint_id,
-    metadata,
-    (
-        select array_agg(array[bl.channel::bytea, bl.type::bytea, bl.blob])
-        from jsonb_each_text(checkpoint -> 'channel_versions')
-    ) as channel_values,
-    (
-        select
-        array_agg(array[cw.task_id::text::bytea, cw.channel::bytea, cw.type::bytea, cw.blob] order by cw.task_id, cw.idx)
-        from checkpoint_writes cw
-        where cw.thread_id = checkpoints.thread_id
-            and cw.checkpoint_ns = checkpoints.checkpoint_ns
-            and cw.checkpoint_id = checkpoints.checkpoint_id
-    ) as pending_writes,
-    (
-        select array_agg(array[cw.type::bytea, cw.blob] order by cw.task_path, cw.task_id, cw.idx)
-        from checkpoint_writes cw
-        where cw.thread_id = checkpoints.thread_id
-            and cw.checkpoint_ns = checkpoints.checkpoint_ns
-            and cw.checkpoint_id = checkpoints.parent_checkpoint_id
-            and cw.channel = '{TASKS}'
-    ) as pending_sends
-from checkpoints
-"""
-
->>>>>>> 4f24eea6
 
 class AsyncAlloyDBSaver(BaseCheckpointSaver[str]):
     """Checkpoint stored in an AlloyDB for PostgreSQL database."""
@@ -274,11 +243,7 @@
         config: Optional[RunnableConfig],
         filter: MetadataInput,
         before: Optional[RunnableConfig] = None,
-<<<<<<< HEAD
     ) -> tuple[str, dict[str, Any]]:
-=======
-    ) -> tuple[str, list[Any]]:
->>>>>>> 4f24eea6
         """Return WHERE clause predicates for alist() given config, filter, before.
 
         This method returns a tuple of a string and a tuple of values. The string
@@ -287,7 +252,6 @@
         values for each of the corresponding parameters.
         """
         wheres = []
-<<<<<<< HEAD
         param_values = {}
 
         # construct predicate for config filter
@@ -312,32 +276,6 @@
         if before is not None:
             wheres.append("checkpoint_id < :checkpoint_id")
             param_values.update({"checkpoint_id": get_checkpoint_id(before)})
-=======
-        param_values = []
-
-        # construct predicate for config filter
-        if config:
-            wheres.append("thread_id = %s ")
-            param_values.append(config["configurable"]["thread_id"])
-            checkpoint_ns = config["configurable"].get("checkpoint_ns")
-            if checkpoint_ns is not None:
-                wheres.append("checkpoint_ns = %s")
-                param_values.append(checkpoint_ns)
-
-            if checkpoint_id := get_checkpoint_id(config):
-                wheres.append("checkpoint_id = %s ")
-                param_values.append(checkpoint_id)
-
-        # construct predicate for metadata filter
-        if filter:
-            wheres.append("metadata @> %s ")
-            param_values.append(json.dumps(filter))
-
-        # construct predicate for `before`
-        if before is not None:
-            wheres.append("checkpoint_id < %s ")
-            param_values.append(get_checkpoint_id(before))
->>>>>>> 4f24eea6
 
         return (
             "WHERE " + " AND ".join(wheres) if wheres else "",
@@ -468,7 +406,6 @@
             AsyncIterator[CheckpointTuple]: Async iterator of matching checkpoint tuples.
         """
 
-<<<<<<< HEAD
         # Select SQL used in `alist` method
         SELECT = f"""
         SELECT
@@ -496,24 +433,16 @@
         FROM "{self.schema_name}".'{CHECKPOINTS_TABLE}' c
         """
 
-=======
->>>>>>> 4f24eea6
         where, args = self._search_where(config, filter, before)
         query = SELECT + where + " ORDER BY checkpoint_id DESC"
         if limit:
             query += f" LIMIT {limit}"
 
         async with self.pool.connect() as conn:
-<<<<<<< HEAD
             result = await conn.execute(text(query), args)
             result_map = result.mappings()
             results = result_map.fetchall()
             for value in results:
-=======
-            result = await conn.stream(text(query), args)
-            async for row in result:
-                value = dict(row._mapping)
->>>>>>> 4f24eea6
                 yield CheckpointTuple(
                     config={
                         "configurable": {
@@ -540,7 +469,6 @@
                         else None
                     ),
                     pending_writes=self._load_writes(value["pending_writes"]),
-<<<<<<< HEAD
                 )
 
     async def aget_tuple(self, config: RunnableConfig) -> Optional[CheckpointTuple]:
@@ -625,7 +553,4 @@
                     ),
                     pending_writes=self._load_writes(value["pending_writes"]),
                 )
-        return None
-=======
-                )
->>>>>>> 4f24eea6
+        return None