# Copyright 2024 Google LLC
#
# Licensed under the Apache License, Version 2.0 (the "License");
# you may not use this file except in compliance with the License.
# You may obtain a copy of the License at
#
#     http://www.apache.org/licenses/LICENSE-2.0
#
# Unless required by applicable law or agreed to in writing, software
# distributed under the License is distributed on an "AS IS" BASIS,
# WITHOUT WARRANTIES OR CONDITIONS OF ANY KIND, either express or implied.
# See the License for the specific language governing permissions and
# limitations under the License.

# TODO: Remove below import when minimum supported Python version is 3.10
from __future__ import annotations

import base64
import json
import re
import uuid
from typing import Any, Callable, Iterable, Optional, Sequence

import numpy as np
import requests
from google.cloud import storage  # type: ignore
from langchain_core.documents import Document
from langchain_core.embeddings import Embeddings
from langchain_core.vectorstores import VectorStore, utils
from sqlalchemy import RowMapping, text
from sqlalchemy.ext.asyncio import AsyncEngine

from .embeddings import AlloyDBEmbeddings
from .engine import AlloyDBEngine
from .indexes import (
    DEFAULT_DISTANCE_STRATEGY,
    DEFAULT_INDEX_NAME_SUFFIX,
    BaseIndex,
    DistanceStrategy,
    ExactNearestNeighbor,
    QueryOptions,
    ScaNNIndex,
)


class AsyncAlloyDBVectorStore(VectorStore):
    """Google AlloyDB Vector Store class"""

    __create_key = object()

    def __init__(
        self,
        key: object,
        engine: AsyncEngine,
        embedding_service: Embeddings,
        table_name: str,
        schema_name: str = "public",
        content_column: str = "content",
        embedding_column: str = "embedding",
        metadata_columns: list[str] = [],
        id_column: str = "langchain_id",
        metadata_json_column: Optional[str] = "langchain_metadata",
        distance_strategy: DistanceStrategy = DEFAULT_DISTANCE_STRATEGY,
        k: int = 4,
        fetch_k: int = 20,
        lambda_mult: float = 0.5,
        index_query_options: Optional[QueryOptions] = None,
    ):
        """AsyncAlloyDBVectorStore constructor.
        Args:
            key (object): Prevent direct constructor usage.
            engine (AlloyDBEngine): Connection pool engine for managing connections to AlloyDB database.
            embedding_service (Embeddings): Text embedding model to use.
            table_name (str): Name of the existing table or the table to be created.
            schema_name (str, optional): Name of the database schema. Defaults to "public".
            content_column (str): Column that represent a Document’s page_content. Defaults to "content".
            embedding_column (str): Column for embedding vectors. The embedding is generated from the document value. Defaults to "embedding".
            metadata_columns (list[str]): Column(s) that represent a document's metadata.
            id_column (str): Column that represents the Document's id. Defaults to "langchain_id".
            metadata_json_column (str): Column to store metadata as JSON. Defaults to "langchain_metadata".
            distance_strategy (DistanceStrategy): Distance strategy to use for vector similarity search. Defaults to COSINE_DISTANCE.
            k (int): Number of Documents to return from search. Defaults to 4.
            fetch_k (int): Number of Documents to fetch to pass to MMR algorithm.
            lambda_mult (float): Number between 0 and 1 that determines the degree of diversity among the results with 0 corresponding to maximum diversity and 1 to minimum diversity. Defaults to 0.5.
            index_query_options (QueryOptions): Index query option.


        Raises:
            Exception: If called directly by user.
        """
        if key != AsyncAlloyDBVectorStore.__create_key:
            raise Exception(
                "Only create class through 'create' or 'create_sync' methods!"
            )

        self.engine = engine
        self.embedding_service = embedding_service
        self.table_name = table_name
        self.schema_name = schema_name
        self.content_column = content_column
        self.embedding_column = embedding_column
        self.metadata_columns = metadata_columns
        self.id_column = id_column
        self.metadata_json_column = metadata_json_column
        self.distance_strategy = distance_strategy
        self.k = k
        self.fetch_k = fetch_k
        self.lambda_mult = lambda_mult
        self.index_query_options = index_query_options

    @classmethod
    async def create(
        cls: type[AsyncAlloyDBVectorStore],
        engine: AlloyDBEngine,
        embedding_service: Embeddings,
        table_name: str,
        schema_name: str = "public",
        content_column: str = "content",
        embedding_column: str = "embedding",
        metadata_columns: list[str] = [],
        ignore_metadata_columns: Optional[list[str]] = None,
        id_column: str = "langchain_id",
        metadata_json_column: Optional[str] = "langchain_metadata",
        distance_strategy: DistanceStrategy = DEFAULT_DISTANCE_STRATEGY,
        k: int = 4,
        fetch_k: int = 20,
        lambda_mult: float = 0.5,
        index_query_options: Optional[QueryOptions] = None,
    ) -> AsyncAlloyDBVectorStore:
        """Create an AsyncAlloyDBVectorStore instance.

        Args:
            engine (AlloyDBEngine): Connection pool engine for managing connections to AlloyDB database.
            embedding_service (Embeddings): Text embedding model to use.
            table_name (str): Name of an existing table.
            schema_name (str, optional): Name of the database schema. Defaults to "public".
            content_column (str): Column that represent a Document’s page_content. Defaults to "content".
            embedding_column (str): Column for embedding vectors. The embedding is generated from the document value. Defaults to "embedding".
            metadata_columns (list[str]): Column(s) that represent a document's metadata.
            ignore_metadata_columns (list[str]): Column(s) to ignore in pre-existing tables for a document's metadata. Can not be used with metadata_columns. Defaults to None.
            id_column (str): Column that represents the Document's id. Defaults to "langchain_id".
            metadata_json_column (str): Column to store metadata as JSON. Defaults to "langchain_metadata".
            distance_strategy (DistanceStrategy): Distance strategy to use for vector similarity search. Defaults to COSINE_DISTANCE.
            k (int): Number of Documents to return from search. Defaults to 4.
            fetch_k (int): Number of Documents to fetch to pass to MMR algorithm.
            lambda_mult (float): Number between 0 and 1 that determines the degree of diversity among the results with 0 corresponding to maximum diversity and 1 to minimum diversity. Defaults to 0.5.
            index_query_options (QueryOptions): Index query option.

        Returns:
            AsyncAlloyDBVectorStore
        """
        if metadata_columns and ignore_metadata_columns:
            raise ValueError(
                "Can not use both metadata_columns and ignore_metadata_columns."
            )
        # Get field type information
        stmt = f"SELECT column_name, data_type FROM information_schema.columns WHERE table_name = '{table_name}' AND table_schema = '{schema_name}'"
        async with engine._pool.connect() as conn:
            result = await conn.execute(text(stmt))
            result_map = result.mappings()
            results = result_map.fetchall()
        columns = {}
        for field in results:
            columns[field["column_name"]] = field["data_type"]

        # Check columns
        if id_column not in columns:
            raise ValueError(f"Id column, {id_column}, does not exist.")
        if content_column not in columns:
            raise ValueError(f"Content column, {content_column}, does not exist.")
        content_type = columns[content_column]
        if content_type != "text" and "char" not in content_type:
            raise ValueError(
                f"Content column, {content_column}, is type, {content_type}. It must be a type of character string."
            )
        if embedding_column not in columns:
            raise ValueError(f"Embedding column, {embedding_column}, does not exist.")
        if columns[embedding_column] != "USER-DEFINED":
            raise ValueError(
                f"Embedding column, {embedding_column}, is not type Vector."
            )

        metadata_json_column = (
            None if metadata_json_column not in columns else metadata_json_column
        )

        # If using metadata_columns check to make sure column exists
        for column in metadata_columns:
            if column not in columns:
                raise ValueError(f"Metadata column, {column}, does not exist.")

        # If using ignore_metadata_columns, filter out known columns and set known metadata columns
        all_columns = columns
        if ignore_metadata_columns:
            for column in ignore_metadata_columns:
                del all_columns[column]

            del all_columns[id_column]
            del all_columns[content_column]
            del all_columns[embedding_column]
            metadata_columns = [k for k in all_columns.keys()]

        return cls(
            cls.__create_key,
            engine._pool,
            embedding_service,
            table_name,
            schema_name=schema_name,
            content_column=content_column,
            embedding_column=embedding_column,
            metadata_columns=metadata_columns,
            id_column=id_column,
            metadata_json_column=metadata_json_column,
            distance_strategy=distance_strategy,
            k=k,
            fetch_k=fetch_k,
            lambda_mult=lambda_mult,
            index_query_options=index_query_options,
        )

    @property
    def embeddings(self) -> Embeddings:
        return self.embedding_service

    async def aadd_embeddings(
        self,
        texts: Iterable[str],
        embeddings: list[list[float]],
        metadatas: Optional[list[dict]] = None,
        ids: Optional[list] = None,
        **kwargs: Any,
    ) -> list[str]:
        """Add data along with embeddings to the table.

        Raises:
            :class:`InvalidTextRepresentationError <asyncpg.exceptions.InvalidTextRepresentationError>`: if the `ids` data type does not match that of the `id_column`.
        """
        if not ids:
            ids = [str(uuid.uuid4()) for _ in texts]
        if not metadatas:
            metadatas = [{} for _ in texts]
        # Insert embeddings
        for id, content, embedding, metadata in zip(ids, texts, embeddings, metadatas):
            metadata_col_names = (
                ", " + ", ".join(f'"{col}"' for col in self.metadata_columns)
                if len(self.metadata_columns) > 0
                else ""
            )
            insert_stmt = f'INSERT INTO "{self.schema_name}"."{self.table_name}"("{self.id_column}", "{self.content_column}", "{self.embedding_column}"{metadata_col_names}'
            values = {
                "id": id,
                "content": content,
<<<<<<< HEAD
                "embedding": str([float(dim) for dim in embedding]),
=======
                "embedding": str([float(dimension) for dimension in embedding]),
>>>>>>> 35f0653e
            }
            values_stmt = "VALUES (:id, :content, :embedding"
            if not embedding and isinstance(self.embedding_service, AlloyDBEmbeddings):
                values_stmt = f"VALUES (:id, :content, {self.embedding_service.embed_query_inline(content)}"

            # Add metadata
            extra = metadata
            for metadata_column in self.metadata_columns:
                if metadata_column in metadata:
                    values_stmt += f", :{metadata_column}"
                    values[metadata_column] = metadata[metadata_column]
                    del extra[metadata_column]
                else:
                    values_stmt += ",null"

            # Add JSON column and/or close statement
            insert_stmt += (
                f""", "{self.metadata_json_column}")"""
                if self.metadata_json_column
                else ")"
            )
            if self.metadata_json_column:
                values_stmt += ", :extra)"
                values["extra"] = json.dumps(extra)
            else:
                values_stmt += ")"

            query = insert_stmt + values_stmt
            async with self.engine.connect() as conn:
                await conn.execute(text(query), values)
                await conn.commit()

        return ids

    async def aadd_texts(
        self,
        texts: Iterable[str],
        metadatas: Optional[list[dict]] = None,
        ids: Optional[list] = None,
        **kwargs: Any,
    ) -> list[str]:
        """Embed texts and add to the table.

        Raises:
            :class:`InvalidTextRepresentationError <asyncpg.exceptions.InvalidTextRepresentationError>`: if the `ids` data type does not match that of the `id_column`.
        """
        if isinstance(self.embedding_service, AlloyDBEmbeddings):
            embeddings: list[list[float]] = [[] for _ in list(texts)]
        else:
            embeddings = await self.embedding_service.aembed_documents(list(texts))

        ids = await self.aadd_embeddings(
            texts, embeddings, metadatas=metadatas, ids=ids, **kwargs
        )
        return ids

    async def aadd_documents(
        self,
        documents: list[Document],
        ids: Optional[list] = None,
        **kwargs: Any,
    ) -> list[str]:
        """Embed documents and add to the table.

        Raises:
            :class:`InvalidTextRepresentationError <asyncpg.exceptions.InvalidTextRepresentationError>`: if the `ids` data type does not match that of the `id_column`.
        """
        texts = [doc.page_content for doc in documents]
        metadatas = [doc.metadata for doc in documents]
        ids = await self.aadd_texts(texts, metadatas=metadatas, ids=ids, **kwargs)
        return ids

    def _encode_image(self, uri: str) -> str:
        """Get base64 string from a image URI."""
        gcs_uri = re.match("gs://(.*?)/(.*)", uri)
        if gcs_uri:
            bucket_name, object_name = gcs_uri.groups()
            storage_client = storage.Client()
            bucket = storage_client.bucket(bucket_name)
            blob = bucket.blob(object_name)
            return base64.b64encode(blob.download_as_bytes()).decode("utf-8")

        web_uri = re.match(r"^(https?://).*", uri)
        if web_uri:
            response = requests.get(uri, stream=True)
            response.raise_for_status()
            return base64.b64encode(response.content).decode("utf-8")

        with open(uri, "rb") as image_file:
            return base64.b64encode(image_file.read()).decode("utf-8")

    async def aadd_images(
        self,
        uris: list[str],
        metadatas: Optional[list[dict]] = None,
        ids: Optional[list[str]] = None,
        **kwargs: Any,
    ) -> list[str]:
        """Embed images and add to the table.

        Args:
            uris (list[str]): List of local image URIs to add to the table.
            metadatas (Optional[list[dict]]): List of metadatas to add to table records.
            ids: (Optional[list[str]]): List of IDs to add to table records.

        Returns:
            List of record IDs added.
        """
        encoded_images = []
        if metadatas is None:
            metadatas = [{"image_uri": uri} for uri in uris]

        for uri in uris:
            encoded_image = self._encode_image(uri)
            encoded_images.append(encoded_image)

        embeddings = self._images_embedding_helper(uris)
        ids = await self.aadd_embeddings(
            encoded_images, embeddings, metadatas=metadatas, ids=ids, **kwargs
        )
        return ids

    async def adelete(
        self,
        ids: Optional[list] = None,
        **kwargs: Any,
    ) -> Optional[bool]:
        """Delete records from the table.

        Raises:
            :class:`InvalidTextRepresentationError <asyncpg.exceptions.InvalidTextRepresentationError>`: if the `ids` data type does not match that of the `id_column`.
        """
        if not ids:
            return False

        id_list = ", ".join([f"'{id}'" for id in ids])
        query = f'DELETE FROM "{self.schema_name}"."{self.table_name}" WHERE {self.id_column} in ({id_list})'
        async with self.engine.connect() as conn:
            await conn.execute(text(query))
            await conn.commit()
        return True

    @classmethod
    async def afrom_texts(  # type: ignore[override]
        cls: type[AsyncAlloyDBVectorStore],
        texts: list[str],
        embedding: Embeddings,
        engine: AlloyDBEngine,
        table_name: str,
        schema_name: str = "public",
        metadatas: Optional[list[dict]] = None,
        ids: Optional[list] = None,
        content_column: str = "content",
        embedding_column: str = "embedding",
        metadata_columns: list[str] = [],
        ignore_metadata_columns: Optional[list[str]] = None,
        id_column: str = "langchain_id",
        metadata_json_column: str = "langchain_metadata",
        distance_strategy: DistanceStrategy = DEFAULT_DISTANCE_STRATEGY,
        k: int = 4,
        fetch_k: int = 20,
        lambda_mult: float = 0.5,
        index_query_options: Optional[QueryOptions] = None,
        **kwargs: Any,
    ) -> AsyncAlloyDBVectorStore:
        """Create an AsyncAlloyDBVectorStore instance from texts.

        Args:
            texts (list[str]): Texts to add to the vector store.
            embedding (Embeddings): Text embedding model to use.
            engine (AlloyDBEngine): Connection pool engine for managing connections to AlloyDB database.
            table_name (str): Name of an existing table.
            metadatas (Optional[list[dict]]): List of metadatas to add to table records.
            ids: (Optional[list[str]]): List of IDs to add to table records.
            content_column (str): Column that represent a Document’s page_content. Defaults to "content".
            embedding_column (str): Column for embedding vectors. The embedding is generated from the document value. Defaults to "embedding".
            metadata_columns (list[str]): Column(s) that represent a document's metadata.
            ignore_metadata_columns (list[str]): Column(s) to ignore in pre-existing tables for a document's metadata. Can not be used with metadata_columns. Defaults to None.
            id_column (str): Column that represents the Document's id. Defaults to "langchain_id".
            metadata_json_column (str): Column to store metadata as JSON. Defaults to "langchain_metadata".
            distance_strategy (DistanceStrategy): Distance strategy to use for vector similarity search. Defaults to COSINE_DISTANCE.
            k (int): Number of Documents to return from search. Defaults to 4.
            fetch_k (int): Number of Documents to fetch to pass to MMR algorithm.
            lambda_mult (float): Number between 0 and 1 that determines the degree of diversity among the results with 0 corresponding to maximum diversity and 1 to minimum diversity. Defaults to 0.5.
            index_query_options (QueryOptions): Index query option.

        Raises:
            :class:`InvalidTextRepresentationError <asyncpg.exceptions.InvalidTextRepresentationError>`: if the `ids` data type does not match that of the `id_column`.

        Returns:
            AsyncAlloyDBVectorStore
        """
        vs = await cls.create(
            engine,
            embedding,
            table_name,
            schema_name=schema_name,
            content_column=content_column,
            embedding_column=embedding_column,
            metadata_columns=metadata_columns,
            ignore_metadata_columns=ignore_metadata_columns,
            id_column=id_column,
            metadata_json_column=metadata_json_column,
            distance_strategy=distance_strategy,
            k=k,
            fetch_k=fetch_k,
            lambda_mult=lambda_mult,
            index_query_options=index_query_options,
        )
        await vs.aadd_texts(texts, metadatas=metadatas, ids=ids, **kwargs)
        return vs

    @classmethod
    async def afrom_documents(  # type: ignore[override]
        cls: type[AsyncAlloyDBVectorStore],
        documents: list[Document],
        embedding: Embeddings,
        engine: AlloyDBEngine,
        table_name: str,
        schema_name: str = "public",
        ids: Optional[list] = None,
        content_column: str = "content",
        embedding_column: str = "embedding",
        metadata_columns: list[str] = [],
        ignore_metadata_columns: Optional[list[str]] = None,
        id_column: str = "langchain_id",
        metadata_json_column: str = "langchain_metadata",
        distance_strategy: DistanceStrategy = DEFAULT_DISTANCE_STRATEGY,
        k: int = 4,
        fetch_k: int = 20,
        lambda_mult: float = 0.5,
        index_query_options: Optional[QueryOptions] = None,
        **kwargs: Any,
    ) -> AsyncAlloyDBVectorStore:
        """Create an AsyncAlloyDBVectorStore instance from documents.

        Args:
            documents (list[Document]): Documents to add to the vector store.
            embedding (Embeddings): Text embedding model to use.
            engine (AlloyDBEngine): Connection pool engine for managing connections to AlloyDB database.
            table_name (str): Name of an existing table.
            metadatas (Optional[list[dict]]): List of metadatas to add to table records.
            ids: (Optional[list[str]]): List of IDs to add to table records.
            content_column (str): Column that represent a Document’s page_content. Defaults to "content".
            embedding_column (str): Column for embedding vectors. The embedding is generated from the document value. Defaults to "embedding".
            metadata_columns (list[str]): Column(s) that represent a document's metadata.
            ignore_metadata_columns (list[str]): Column(s) to ignore in pre-existing tables for a document's metadata. Can not be used with metadata_columns. Defaults to None.
            id_column (str): Column that represents the Document's id. Defaults to "langchain_id".
            metadata_json_column (str): Column to store metadata as JSON. Defaults to "langchain_metadata".
            distance_strategy (DistanceStrategy): Distance strategy to use for vector similarity search. Defaults to COSINE_DISTANCE.
            k (int): Number of Documents to return from search. Defaults to 4.
            fetch_k (int): Number of Documents to fetch to pass to MMR algorithm.
            lambda_mult (float): Number between 0 and 1 that determines the degree of diversity among the results with 0 corresponding to maximum diversity and 1 to minimum diversity. Defaults to 0.5.
            index_query_options (QueryOptions): Index query option.

        Raises:
            :class:`InvalidTextRepresentationError <asyncpg.exceptions.InvalidTextRepresentationError>`: if the `ids` data type does not match that of the `id_column`.

        Returns:
            AsyncAlloyDBVectorStore
        """

        vs = await cls.create(
            engine,
            embedding,
            table_name,
            schema_name=schema_name,
            content_column=content_column,
            embedding_column=embedding_column,
            metadata_columns=metadata_columns,
            ignore_metadata_columns=ignore_metadata_columns,
            id_column=id_column,
            metadata_json_column=metadata_json_column,
            distance_strategy=distance_strategy,
            k=k,
            fetch_k=fetch_k,
            lambda_mult=lambda_mult,
            index_query_options=index_query_options,
        )
        texts = [doc.page_content for doc in documents]
        metadatas = [doc.metadata for doc in documents]
        await vs.aadd_texts(texts, metadatas=metadatas, ids=ids, **kwargs)
        return vs

    async def __query_collection(
        self,
        embedding: list[float],
        k: Optional[int] = None,
        filter: Optional[str] = None,
        **kwargs: Any,
    ) -> Sequence[RowMapping]:
        """Perform similarity search query on database."""
        k = k if k else self.k
        operator = self.distance_strategy.operator
        search_function = self.distance_strategy.search_function

        columns = self.metadata_columns + [
            self.id_column,
            self.content_column,
            self.embedding_column,
        ]
        if self.metadata_json_column:
            columns.append(self.metadata_json_column)

        column_names = ", ".join(f'"{col}"' for col in columns)

        filter = f"WHERE {filter}" if filter else ""
        if (
            not embedding
            and isinstance(self.embedding_service, AlloyDBEmbeddings)
            and "query" in kwargs
        ):
            query_embedding = self.embedding_service.embed_query_inline(kwargs["query"])
        else:
<<<<<<< HEAD
            query_embedding = f"'{[float(x) for x in embedding]}'"
=======
            query_embedding = f"'{[float(dimension) for dimension in embedding]}'"
>>>>>>> 35f0653e
        stmt = f'SELECT {column_names}, {search_function}({self.embedding_column}, {query_embedding}) as distance FROM "{self.schema_name}"."{self.table_name}" {filter} ORDER BY {self.embedding_column} {operator} {query_embedding} LIMIT {k};'
        if self.index_query_options:
            async with self.engine.connect() as conn:
                # Set each query option individually
                for query_option in self.index_query_options.to_parameter():
                    query_options_stmt = f"SET LOCAL {query_option};"
                    await conn.execute(text(query_options_stmt))
                result = await conn.execute(text(stmt))
                result_map = result.mappings()
                results = result_map.fetchall()
        else:
            async with self.engine.connect() as conn:
                result = await conn.execute(text(stmt))
                result_map = result.mappings()
                results = result_map.fetchall()
        return results

    async def asimilarity_search(
        self,
        query: str,
        k: Optional[int] = None,
        filter: Optional[str] = None,
        **kwargs: Any,
    ) -> list[Document]:
        """Return docs selected by similarity search on query."""
        embedding = (
            []
            if isinstance(self.embedding_service, AlloyDBEmbeddings)
            else await self.embedding_service.aembed_query(text=query)
        )
        kwargs["query"] = query

        return await self.asimilarity_search_by_vector(
            embedding=embedding, k=k, filter=filter, **kwargs
        )

    def _images_embedding_helper(self, image_uris: list[str]) -> list[list[float]]:
        # check if either `embed_images()` or `embed_image()` API is supported by the embedding service used
        if hasattr(self.embedding_service, "embed_images"):
            try:
                embeddings = self.embedding_service.embed_images(image_uris)
            except Exception as e:
                raise Exception(
                    f"Make sure your selected embedding model supports list of image URIs as input. {str(e)}"
                )
        elif hasattr(self.embedding_service, "embed_image"):
            try:
                embeddings = self.embedding_service.embed_image(image_uris)
            except Exception as e:
                raise Exception(
                    f"Make sure your selected embedding model supports list of image URIs as input. {str(e)}"
                )
        else:
            raise ValueError(
                "Please use an embedding model that supports image embedding."
            )
        return embeddings

    async def asimilarity_search_image(
        self,
        image_uri: str,
        k: Optional[int] = None,
        filter: Optional[str] = None,
        **kwargs: Any,
    ) -> list[Document]:
        """Return docs selected by similarity search on query."""
        embedding = self._images_embedding_helper([image_uri])[0]

        return await self.asimilarity_search_by_vector(
            embedding=embedding, k=k, filter=filter, **kwargs
        )

    def _select_relevance_score_fn(self) -> Callable[[float], float]:
        """Select a relevance function based on distance strategy."""
        # Calculate distance strategy provided in
        # vectorstore constructor
        if self.distance_strategy == DistanceStrategy.COSINE_DISTANCE:
            return self._cosine_relevance_score_fn
        if self.distance_strategy == DistanceStrategy.INNER_PRODUCT:
            return self._max_inner_product_relevance_score_fn
        elif self.distance_strategy == DistanceStrategy.EUCLIDEAN:
            return self._euclidean_relevance_score_fn

    async def asimilarity_search_with_score(
        self,
        query: str,
        k: Optional[int] = None,
        filter: Optional[str] = None,
        **kwargs: Any,
    ) -> list[tuple[Document, float]]:
        """Return docs and distance scores selected by similarity search on query."""
        embedding = (
            []
            if isinstance(self.embedding_service, AlloyDBEmbeddings)
            else await self.embedding_service.aembed_query(text=query)
        )
        kwargs["query"] = query

        docs = await self.asimilarity_search_with_score_by_vector(
            embedding=embedding, k=k, filter=filter, **kwargs
        )
        return docs

    async def asimilarity_search_by_vector(
        self,
        embedding: list[float],
        k: Optional[int] = None,
        filter: Optional[str] = None,
        **kwargs: Any,
    ) -> list[Document]:
        """Return docs selected by vector similarity search."""
        docs_and_scores = await self.asimilarity_search_with_score_by_vector(
            embedding=embedding, k=k, filter=filter, **kwargs
        )

        return [doc for doc, _ in docs_and_scores]

    async def asimilarity_search_with_score_by_vector(
        self,
        embedding: list[float],
        k: Optional[int] = None,
        filter: Optional[str] = None,
        **kwargs: Any,
    ) -> list[tuple[Document, float]]:
        """Return docs and distance scores selected by vector similarity search."""
        results = await self.__query_collection(
            embedding=embedding, k=k, filter=filter, **kwargs
        )

        documents_with_scores = []
        for row in results:
            metadata = (
                row[self.metadata_json_column]
                if self.metadata_json_column and row[self.metadata_json_column]
                else {}
            )
            for col in self.metadata_columns:
                metadata[col] = row[col]
            documents_with_scores.append(
                (
                    Document(
                        page_content=row[self.content_column],
                        metadata=metadata,
                    ),
                    row["distance"],
                )
            )

        return documents_with_scores

    async def amax_marginal_relevance_search(
        self,
        query: str,
        k: Optional[int] = None,
        fetch_k: Optional[int] = None,
        lambda_mult: Optional[float] = None,
        filter: Optional[str] = None,
        **kwargs: Any,
    ) -> list[Document]:
        """Return docs selected using the maximal marginal relevance."""
        embedding = await self.embedding_service.aembed_query(text=query)

        return await self.amax_marginal_relevance_search_by_vector(
            embedding=embedding,
            k=k,
            fetch_k=fetch_k,
            lambda_mult=lambda_mult,
            filter=filter,
            **kwargs,
        )

    async def amax_marginal_relevance_search_by_vector(
        self,
        embedding: list[float],
        k: Optional[int] = None,
        fetch_k: Optional[int] = None,
        lambda_mult: Optional[float] = None,
        filter: Optional[str] = None,
        **kwargs: Any,
    ) -> list[Document]:
        """Return docs selected using the maximal marginal relevance."""
        docs_and_scores = (
            await self.amax_marginal_relevance_search_with_score_by_vector(
                embedding,
                k=k,
                fetch_k=fetch_k,
                lambda_mult=lambda_mult,
                filter=filter,
                **kwargs,
            )
        )

        return [result[0] for result in docs_and_scores]

    async def amax_marginal_relevance_search_with_score_by_vector(
        self,
        embedding: list[float],
        k: Optional[int] = None,
        fetch_k: Optional[int] = None,
        lambda_mult: Optional[float] = None,
        filter: Optional[str] = None,
        **kwargs: Any,
    ) -> list[tuple[Document, float]]:
        """Return docs and distance scores selected using the maximal marginal relevance."""
        results = await self.__query_collection(
            embedding=embedding, k=fetch_k, filter=filter, **kwargs
        )

        k = k if k else self.k
        fetch_k = fetch_k if fetch_k else self.fetch_k
        lambda_mult = lambda_mult if lambda_mult else self.lambda_mult
        embedding_list = [json.loads(row[self.embedding_column]) for row in results]
        mmr_selected = utils.maximal_marginal_relevance(
            np.array(embedding, dtype=np.float32),
            embedding_list,
            k=k,
            lambda_mult=lambda_mult,
        )

        documents_with_scores = []
        for row in results:
            metadata = (
                row[self.metadata_json_column]
                if self.metadata_json_column and row[self.metadata_json_column]
                else {}
            )
            for col in self.metadata_columns:
                metadata[col] = row[col]
            documents_with_scores.append(
                (
                    Document(
                        page_content=row[self.content_column],
                        metadata=metadata,
                    ),
                    row["distance"],
                )
            )

        return [r for i, r in enumerate(documents_with_scores) if i in mmr_selected]

    async def set_maintenance_work_mem(self, num_leaves: int, vector_size: int) -> None:
        """Set database maintenance work memory (for ScaNN index creation)."""
        # Required index memory in MB
        buffer = 1
        index_memory_required = (
            round(50 * num_leaves * vector_size * 4 / 1024 / 1024) + buffer
        )  # Convert bytes to MB
        query = f"SET maintenance_work_mem TO '{index_memory_required} MB';"
        async with self.engine.connect() as conn:
            await conn.execute(text(query))
            await conn.commit()

    async def aapply_vector_index(
        self,
        index: BaseIndex,
        name: Optional[str] = None,
        concurrently: bool = False,
    ) -> None:
        """Create index in the vector store table."""
        if isinstance(index, ExactNearestNeighbor):
            await self.adrop_vector_index()
            return

        # Create `alloydb_scann` extension when a `ScaNN` index is applied
        if isinstance(index, ScaNNIndex):
            async with self.engine.connect() as conn:
                await conn.execute(text("CREATE EXTENSION IF NOT EXISTS alloydb_scann"))
                await conn.commit()
            function = index.distance_strategy.scann_index_function
        else:
            function = index.distance_strategy.index_function

        filter = f"WHERE ({index.partial_indexes})" if index.partial_indexes else ""
        params = "WITH " + index.index_options()
        if name is None:
            if index.name == None:
                index.name = self.table_name + DEFAULT_INDEX_NAME_SUFFIX
            name = index.name
        stmt = f"CREATE INDEX {'CONCURRENTLY' if concurrently else ''} {name} ON \"{self.schema_name}\".\"{self.table_name}\" USING {index.index_type} ({self.embedding_column} {function}) {params} {filter};"
        if concurrently:
            async with self.engine.connect() as conn:
                await conn.execute(text("COMMIT"))
                await conn.execute(text(stmt))
        else:
            async with self.engine.connect() as conn:
                await conn.execute(text(stmt))
                await conn.commit()

    async def areindex(self, index_name: Optional[str] = None) -> None:
        """Re-index the vector store table."""
        index_name = index_name or self.table_name + DEFAULT_INDEX_NAME_SUFFIX
        query = f"REINDEX INDEX {index_name};"
        async with self.engine.connect() as conn:
            await conn.execute(text(query))
            await conn.commit()

    async def adrop_vector_index(
        self,
        index_name: Optional[str] = None,
    ) -> None:
        """Drop the vector index."""
        index_name = index_name or self.table_name + DEFAULT_INDEX_NAME_SUFFIX
        query = f"DROP INDEX IF EXISTS {index_name};"
        async with self.engine.connect() as conn:
            await conn.execute(text(query))
            await conn.commit()

    async def is_valid_index(
        self,
        index_name: Optional[str] = None,
    ) -> bool:
        """Check if index exists in the table."""
        index_name = index_name or self.table_name + DEFAULT_INDEX_NAME_SUFFIX
        query = f"""
        SELECT tablename, indexname
        FROM pg_indexes
        WHERE tablename = '{self.table_name}' AND schemaname = '{self.schema_name}' AND indexname = '{index_name}';
        """
        async with self.engine.connect() as conn:
            result = await conn.execute(text(query))
            result_map = result.mappings()
            results = result_map.fetchall()
        return bool(len(results) == 1)

    def add_texts(
        self,
        texts: Iterable[str],
        metadatas: Optional[list[dict]] = None,
        ids: Optional[list] = None,
        **kwargs: Any,
    ) -> list[str]:
        raise NotImplementedError(
            "Sync methods are not implemented for AsyncAlloyDBVectorStore. Use AlloyDBVectorStore interface instead."
        )

    def add_documents(
        self,
        documents: list[Document],
        ids: Optional[list] = None,
        **kwargs: Any,
    ) -> list[str]:
        raise NotImplementedError(
            "Sync methods are not implemented for AsyncAlloyDBVectorStore. Use AlloyDBVectorStore interface instead."
        )

    def add_images(
        self,
        uris: list[str],
        metadatas: Optional[list[dict]] = None,
        ids: Optional[list[str]] = None,
        **kwargs: Any,
    ) -> list[str]:
        raise NotImplementedError(
            "Sync methods are not implemented for AsyncAlloyDBVectorStore. Use AlloyDBVectorStore interface instead."
        )

    def delete(
        self,
        ids: Optional[list] = None,
        **kwargs: Any,
    ) -> Optional[bool]:
        raise NotImplementedError(
            "Sync methods are not implemented for AsyncAlloyDBVectorStore. Use AlloyDBVectorStore interface instead."
        )

    @classmethod
    def from_texts(  # type: ignore[override]
        cls: type[AsyncAlloyDBVectorStore],
        texts: list[str],
        embedding: Embeddings,
        engine: AlloyDBEngine,
        table_name: str,
        metadatas: Optional[list[dict]] = None,
        ids: Optional[list] = None,
        content_column: str = "content",
        embedding_column: str = "embedding",
        metadata_columns: list[str] = [],
        ignore_metadata_columns: Optional[list[str]] = None,
        id_column: str = "langchain_id",
        metadata_json_column: str = "langchain_metadata",
        **kwargs: Any,
    ) -> AsyncAlloyDBVectorStore:
        raise NotImplementedError(
            "Sync methods are not implemented for AsyncAlloyDBVectorStore. Use AlloyDBVectorStore interface instead."
        )

    @classmethod
    def from_documents(  # type: ignore[override]
        cls: type[AsyncAlloyDBVectorStore],
        documents: list[Document],
        embedding: Embeddings,
        engine: AlloyDBEngine,
        table_name: str,
        ids: Optional[list] = None,
        content_column: str = "content",
        embedding_column: str = "embedding",
        metadata_columns: list[str] = [],
        ignore_metadata_columns: Optional[list[str]] = None,
        id_column: str = "langchain_id",
        metadata_json_column: str = "langchain_metadata",
        **kwargs: Any,
    ) -> AsyncAlloyDBVectorStore:
        raise NotImplementedError(
            "Sync methods are not implemented for AsyncAlloyDBVectorStore. Use AlloyDBVectorStore interface instead."
        )

    def similarity_search(
        self,
        query: str,
        k: Optional[int] = None,
        filter: Optional[str] = None,
        **kwargs: Any,
    ) -> list[Document]:
        raise NotImplementedError(
            "Sync methods are not implemented for AsyncAlloyDBVectorStore. Use AlloyDBVectorStore interface instead."
        )

    def similarity_search_image(
        self,
        image_uri: str,
        k: Optional[int] = None,
        filter: Optional[str] = None,
        **kwargs: Any,
    ) -> list[Document]:
        raise NotImplementedError(
            "Sync methods are not implemented for AsyncAlloyDBVectorStore. Use AlloyDBVectorStore interface instead."
        )

    def similarity_search_with_score(
        self,
        query: str,
        k: Optional[int] = None,
        filter: Optional[str] = None,
        **kwargs: Any,
    ) -> list[tuple[Document, float]]:
        raise NotImplementedError(
            "Sync methods are not implemented for AsyncAlloyDBVectorStore. Use AlloyDBVectorStore interface instead."
        )

    def similarity_search_by_vector(
        self,
        embedding: list[float],
        k: Optional[int] = None,
        filter: Optional[str] = None,
        **kwargs: Any,
    ) -> list[Document]:
        raise NotImplementedError(
            "Sync methods are not implemented for AsyncAlloyDBVectorStore. Use AlloyDBVectorStore interface instead."
        )

    def similarity_search_with_score_by_vector(
        self,
        embedding: list[float],
        k: Optional[int] = None,
        filter: Optional[str] = None,
        **kwargs: Any,
    ) -> list[tuple[Document, float]]:
        raise NotImplementedError(
            "Sync methods are not implemented for AsyncAlloyDBVectorStore. Use AlloyDBVectorStore interface instead."
        )

    def max_marginal_relevance_search(
        self,
        query: str,
        k: Optional[int] = None,
        fetch_k: Optional[int] = None,
        lambda_mult: Optional[float] = None,
        filter: Optional[str] = None,
        **kwargs: Any,
    ) -> list[Document]:
        raise NotImplementedError(
            "Sync methods are not implemented for AsyncAlloyDBVectorStore. Use AlloyDBVectorStore interface instead."
        )

    def max_marginal_relevance_search_by_vector(
        self,
        embedding: list[float],
        k: Optional[int] = None,
        fetch_k: Optional[int] = None,
        lambda_mult: Optional[float] = None,
        filter: Optional[str] = None,
        **kwargs: Any,
    ) -> list[Document]:
        raise NotImplementedError(
            "Sync methods are not implemented for AsyncAlloyDBVectorStore. Use AlloyDBVectorStore interface instead."
        )

    def max_marginal_relevance_search_with_score_by_vector(
        self,
        embedding: list[float],
        k: Optional[int] = None,
        fetch_k: Optional[int] = None,
        lambda_mult: Optional[float] = None,
        filter: Optional[str] = None,
        **kwargs: Any,
    ) -> list[tuple[Document, float]]:
        raise NotImplementedError(
            "Sync methods are not implemented for AsyncAlloyDBVectorStore. Use AlloyDBVectorStore interface instead."
        )<|MERGE_RESOLUTION|>--- conflicted
+++ resolved
@@ -250,11 +250,7 @@
             values = {
                 "id": id,
                 "content": content,
-<<<<<<< HEAD
-                "embedding": str([float(dim) for dim in embedding]),
-=======
                 "embedding": str([float(dimension) for dimension in embedding]),
->>>>>>> 35f0653e
             }
             values_stmt = "VALUES (:id, :content, :embedding"
             if not embedding and isinstance(self.embedding_service, AlloyDBEmbeddings):
@@ -569,11 +565,7 @@
         ):
             query_embedding = self.embedding_service.embed_query_inline(kwargs["query"])
         else:
-<<<<<<< HEAD
-            query_embedding = f"'{[float(x) for x in embedding]}'"
-=======
             query_embedding = f"'{[float(dimension) for dimension in embedding]}'"
->>>>>>> 35f0653e
         stmt = f'SELECT {column_names}, {search_function}({self.embedding_column}, {query_embedding}) as distance FROM "{self.schema_name}"."{self.table_name}" {filter} ORDER BY {self.embedding_column} {operator} {query_embedding} LIMIT {k};'
         if self.index_query_options:
             async with self.engine.connect() as conn:
