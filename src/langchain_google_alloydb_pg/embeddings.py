# Copyright 2024 Google LLC
#
# Licensed under the Apache License, Version 2.0 (the "License");
# you may not use this file except in compliance with the License.
# You may obtain a copy of the License at
#
#     http://www.apache.org/licenses/LICENSE-2.0
#
# Unless required by applicable law or agreed to in writing, software
# distributed under the License is distributed on an "AS IS" BASIS,
# WITHOUT WARRANTIES OR CONDITIONS OF ANY KIND, either express or implied.
# See the License for the specific language governing permissions and
# limitations under the License.

# TODO: Remove below import when minimum supported Python version is 3.10
from __future__ import annotations

import json
from typing import List, Type

from langchain_core.embeddings import Embeddings
from sqlalchemy import text

from .engine import AlloyDBEngine
from .model_manager import AlloyDBModelManager


class AlloyDBEmbeddings(Embeddings):
    """Google AlloyDB Embeddings available via Model Endpoint Management."""

    __create_key = object()

    def __init__(self, key: object, engine: AlloyDBEngine, model_id: str):
        """AlloyDBEmbeddings constructor.
        Args:
            key (object): Prevent direct constructor usage.
            engine (AlloyDBEngine): Connection pool engine for managing connections to Postgres database.
            model_id (str): The model id used for generating embeddings.

        Raises:
            :class:`ValueError`: if model does not exist. Use AlloyDBModelManager to create the model.

        """
        if key != AlloyDBEmbeddings.__create_key:
            raise Exception(
                "Only create class through 'create' or 'create_sync' methods!"
            )
        self._engine = engine
        self.model_id = model_id

<<<<<<< HEAD
        self.model_manager = AlloyDBModelManager.create_sync(engine=self._engine)
        if not self.model_exists():
            raise ValueError(f"Model {model_id} does not exist.")

    async def amodel_exists(self) -> bool:
        """Checks if the embedding model exists.

        Return:
            `Bool`: True if a model with the given name exists, False otherwise.
        """
        return await self._engine._run_as_async(self.__amodel_exists())

    def model_exists(self) -> bool:
        """Checks if the embedding model exists.

        Return:
            `Bool`: True if a model with the given name exists, False otherwise.
        """
        return self._engine._run_as_sync(self.__amodel_exists())

    async def __amodel_exists(self) -> bool:
        """Checks if the embedding model exists.

        Return:
            `Bool`: True if a model with the given name exists, False otherwise.
        """
        model = await self.model_manager.aget_model(model_id=self.model_id)
        if model is not None:
            return True
        return False
=======
    @classmethod
    async def create(
        cls: Type[AlloyDBEmbeddings], engine: AlloyDBEngine, model_id: str
    ) -> AlloyDBEmbeddings:
        """Create AlloyDBEmbeddings instance.

        Args:
            key (object): Prevent direct constructor usage.
            engine (AlloyDBEngine): Connection pool engine for managing connections to Postgres database.
            model_id (str): The model id used for generating embeddings.

        Returns:
            AlloyDBEmbeddings: Instance of AlloyDBEmbeddings.
        """

        embeddings = cls(cls.__create_key, engine, model_id)
        # TODO: @vishwarajanand - We should validate the model_id here
        # models = await AlloyDBModel.create(engine, model_id)
        # model_exists = await models.aexists()
        # if not model_exists:
        #     raise IllegalArgumentError(f"Model {model_id} does not exist.")
        return embeddings

    @classmethod
    def create_sync(
        cls: Type[AlloyDBEmbeddings], engine: AlloyDBEngine, model_id: str
    ) -> AlloyDBEmbeddings:
        """Create AlloyDBEmbeddings instance.

        Args:
            key (object): Prevent direct constructor usage.
            engine (AlloyDBEngine): Connection pool engine for managing connections to Postgres database.
            model_id (str): The model id used for generating embeddings.

        Returns:
            AlloyDBEmbeddings: Instance of AlloyDBEmbeddings.
        """

        embeddings = cls(cls.__create_key, engine, model_id)
        # TODO: @vishwarajanand - We should validate the model_id here
        # models = AlloyDBModel.create_sync(engine, model_id)
        # if not models.exists():
        #     raise IllegalArgumentError(f"Model {model_id} does not exist.")
        return embeddings
>>>>>>> ed8c0267

    def embed_documents(self, texts: List[str]) -> List[List[float]]:
        raise NotImplementedError(
            "Embedding functions are not implemented. Use VertexAIEmbeddings interface instead."
        )

    async def aembed_documents(self, texts: List[str]) -> List[List[float]]:
        raise NotImplementedError(
            "Embedding functions are not implemented. Use VertexAIEmbeddings interface instead."
        )

    def embed_query_inline(self, query: str) -> str:
        return f"embedding('{self.model_id}', '{query}')::vector"

    async def aembed_query(self, text: str) -> List[float]:
        """Asynchronous Embed query text.

        Args:
            query (str): Text to embed.

        Returns:
            List[float]: Embedding.
        """
        embeddings = await self._engine._run_as_async(self.__aembed_query(text))
        return embeddings

    def embed_query(self, text: str) -> List[float]:
        """Embed query text.

        Args:
            query (str): Text to embed.

        Returns:
            List[float]: Embedding.
        """
        return self._engine._run_as_sync(self.__aembed_query(text))

    async def __aembed_query(self, query: str) -> List[float]:
        """Coroutine for generating embeddings for a given query.

        Args:
            query (str): Text to embed.

        Returns:
            List[float]: Embedding.
        """
        query = f" SELECT embedding('{self.model_id}', '{query}')::vector "
        async with self._engine._pool.connect() as conn:
            result = await conn.execute(text(query))
            result_map = result.mappings()
            results = result_map.fetchall()
        return json.loads(results[0]["embedding"])<|MERGE_RESOLUTION|>--- conflicted
+++ resolved
@@ -48,10 +48,48 @@
         self._engine = engine
         self.model_id = model_id
 
-<<<<<<< HEAD
-        self.model_manager = AlloyDBModelManager.create_sync(engine=self._engine)
-        if not self.model_exists():
+    @classmethod
+    async def create(
+        cls: Type[AlloyDBEmbeddings], engine: AlloyDBEngine, model_id: str
+    ) -> AlloyDBEmbeddings:
+        """Create AlloyDBEmbeddings instance.
+
+        Args:
+            key (object): Prevent direct constructor usage.
+            engine (AlloyDBEngine): Connection pool engine for managing connections to Postgres database.
+            model_id (str): The model id used for generating embeddings.
+
+        Returns:
+            AlloyDBEmbeddings: Instance of AlloyDBEmbeddings.
+        """
+
+        embeddings = cls(cls.__create_key, engine, model_id)
+        model_exists = await embeddings.amodel_exists()
+        if not model_exists:
             raise ValueError(f"Model {model_id} does not exist.")
+
+        return embeddings
+
+    @classmethod
+    def create_sync(
+        cls: Type[AlloyDBEmbeddings], engine: AlloyDBEngine, model_id: str
+    ) -> AlloyDBEmbeddings:
+        """Create AlloyDBEmbeddings instance.
+
+        Args:
+            key (object): Prevent direct constructor usage.
+            engine (AlloyDBEngine): Connection pool engine for managing connections to Postgres database.
+            model_id (str): The model id used for generating embeddings.
+
+        Returns:
+            AlloyDBEmbeddings: Instance of AlloyDBEmbeddings.
+        """
+
+        embeddings = cls(cls.__create_key, engine, model_id)
+        if not embeddings.model_exists():
+            raise ValueError(f"Model {model_id} does not exist.")
+
+        return embeddings
 
     async def amodel_exists(self) -> bool:
         """Checks if the embedding model exists.
@@ -75,56 +113,11 @@
         Return:
             `Bool`: True if a model with the given name exists, False otherwise.
         """
-        model = await self.model_manager.aget_model(model_id=self.model_id)
+        model_manager = await AlloyDBModelManager.create(self._engine)
+        model = await model_manager.aget_model(model_id=self.model_id)
         if model is not None:
             return True
         return False
-=======
-    @classmethod
-    async def create(
-        cls: Type[AlloyDBEmbeddings], engine: AlloyDBEngine, model_id: str
-    ) -> AlloyDBEmbeddings:
-        """Create AlloyDBEmbeddings instance.
-
-        Args:
-            key (object): Prevent direct constructor usage.
-            engine (AlloyDBEngine): Connection pool engine for managing connections to Postgres database.
-            model_id (str): The model id used for generating embeddings.
-
-        Returns:
-            AlloyDBEmbeddings: Instance of AlloyDBEmbeddings.
-        """
-
-        embeddings = cls(cls.__create_key, engine, model_id)
-        # TODO: @vishwarajanand - We should validate the model_id here
-        # models = await AlloyDBModel.create(engine, model_id)
-        # model_exists = await models.aexists()
-        # if not model_exists:
-        #     raise IllegalArgumentError(f"Model {model_id} does not exist.")
-        return embeddings
-
-    @classmethod
-    def create_sync(
-        cls: Type[AlloyDBEmbeddings], engine: AlloyDBEngine, model_id: str
-    ) -> AlloyDBEmbeddings:
-        """Create AlloyDBEmbeddings instance.
-
-        Args:
-            key (object): Prevent direct constructor usage.
-            engine (AlloyDBEngine): Connection pool engine for managing connections to Postgres database.
-            model_id (str): The model id used for generating embeddings.
-
-        Returns:
-            AlloyDBEmbeddings: Instance of AlloyDBEmbeddings.
-        """
-
-        embeddings = cls(cls.__create_key, engine, model_id)
-        # TODO: @vishwarajanand - We should validate the model_id here
-        # models = AlloyDBModel.create_sync(engine, model_id)
-        # if not models.exists():
-        #     raise IllegalArgumentError(f"Model {model_id} does not exist.")
-        return embeddings
->>>>>>> ed8c0267
 
     def embed_documents(self, texts: List[str]) -> List[List[float]]:
         raise NotImplementedError(
