#!/usr/bin/env python

# Copyright 2025 Google LLC
#
# Licensed under the Apache License, Version 2.0 (the "License");
# you may not use this file except in compliance with the License.
# You may obtain a copy of the License at
#
#     http://www.apache.org/licenses/LICENSE-2.0
#
# Unless required by applicable law or agreed to in writing, software
# distributed under the License is distributed on an "AS IS" BASIS,
# WITHOUT WARRANTIES OR CONDITIONS OF ANY KIND, either express or implied.
# See the License for the specific language governing permissions and
# limitations under the License.


import asyncio
from typing import Any, Iterator

from google.cloud.alloydb.connector import IPTypes

"""Migrate PineconeVectorStore to Langchain AlloyDBVectorStore.

Given a pinecone index, the following code fetches the data from pinecone
in batches and uploads to an AlloyDBVectorStore.
"""

# TODO(dev): Replace the values below
PINECONE_API_KEY = "my-pc-api-key"
PINECONE_INDEX_NAME = "my-pc-index-name"
PROJECT_ID = "my-project-id"
REGION = "us-central1"
CLUSTER = "my-cluster"
INSTANCE = "my-instance"
DB_NAME = "my-db"
DB_USER = "postgres"
DB_PWD = "secret-password"

# TODO(developer): Optional, change the values below.
PINECONE_NAMESPACE = ""
VECTOR_SIZE = 768
PINECONE_BATCH_SIZE = 10
ALLOYDB_TABLE_NAME = "alloydb_table"
MAX_CONCURRENCY = 100

from pinecone import Index  # type: ignore


def get_ids_batch(
    pinecone_index: Index,
    pinecone_namespace: str = PINECONE_NAMESPACE,
    pinecone_batch_size: int = PINECONE_BATCH_SIZE,
) -> Iterator[list[str]]:
    """
    Fetches IDs from a Pinecone index in batches, handling pagination correctly.
    Uses a generator to yield batches of IDs.
    """
    # [START pinecone_get_ids_batch]
    results = pinecone_index.list_paginated(
        prefix="", namespace=pinecone_namespace, limit=pinecone_batch_size
    )
    ids = [v.id for v in results.vectors]
    if ids:  # Prevents yielding an empty list.
        yield ids

    # Check BOTH pagination and pagination.next
    while results.pagination is not None and results.pagination.get("next") is not None:
        pagination_token = results.pagination.get("next")
        results = pinecone_index.list_paginated(
            prefix="",
            pagination_token=pagination_token,
            namespace=pinecone_namespace,
            limit=pinecone_batch_size,
        )

        # Extract and yield the next batch of IDs
        ids = [v.id for v in results.vectors]
        if ids:  # Prevents yielding an empty list.
            yield ids
    # [END pinecone_get_ids_batch]
    print("Pinecone client fetched all ids from index.")


def get_data_batch(
    pinecone_index: Index, pinecone_namespace: str, pinecone_batch_size: int
) -> Iterator[tuple[list[str], list[str], list[Any], list[Any]]]:
    id_iterator = get_ids_batch(pinecone_index, pinecone_namespace, pinecone_batch_size)
    # [START pinecone_get_data_batch]
    import uuid

    # Iterate through the IDs and download their contents
    for ids in id_iterator:
        all_data = pinecone_index.fetch(ids=ids, namespace=pinecone_namespace)
        ids = []
        embeddings = []
        contents = []
        metadatas = []

        # Process each vector in the current batch
        for doc in all_data["vectors"].values():
            # You might need to update this data translation logic according to one or more of your field names
            # id is the unqiue identifier for the content
            if "id" in doc:
                ids.append(doc["id"])
            else:
                # Generate a uuid if id column is missing in source
                ids.append(str(uuid.uuid4()))
            # values is the vector embedding of the content
            embeddings.append(doc["values"])
            # text is the content which was encoded
            contents.append(str(doc["metadata"]["text"]))
            del doc["metadata"]["text"]
            # metatdata is the additional context
            metadata = doc["metadata"]
            metadatas.append(metadata)

        # Yield the current batch of results
        yield ids, contents, embeddings, metadatas
    # [END pinecone_get_data_batch]
    print("Pinecone client fetched all data from index.")


async def main(
    pinecone_api_key: str = PINECONE_API_KEY,
    pinecone_index_name: str = PINECONE_INDEX_NAME,
    pinecone_namespace: str = PINECONE_NAMESPACE,
    vector_size: int = VECTOR_SIZE,
    pinecone_batch_size: int = PINECONE_BATCH_SIZE,
    project_id: str = PROJECT_ID,
    region: str = REGION,
    cluster: str = CLUSTER,
    instance: str = INSTANCE,
    alloydb_table: str = ALLOYDB_TABLE_NAME,
    db_name: str = DB_NAME,
    db_user: str = DB_USER,
    db_pwd: str = DB_PWD,
    max_concurrency: int = MAX_CONCURRENCY,
) -> None:
    # [START pinecone_get_client]
    from pinecone import Pinecone  # type: ignore

    pinecone_client = Pinecone(api_key=pinecone_api_key)
    pinecone_index = pinecone_client.Index(pinecone_index_name)
    # [END pinecone_get_client]
    print("Pinecone index reference initiated.")

    # [START pinecone_vectorstore_alloydb_migration_get_client]
    from langchain_google_alloydb_pg import AlloyDBEngine

    alloydb_engine = await AlloyDBEngine.afrom_instance(
        project_id=project_id,
        region=region,
        cluster=cluster,
        instance=instance,
        database=db_name,
        user=db_user,
        password=db_pwd,
        ip_type=IPTypes.PUBLIC,  # Optionally use IPTypes.PRIVATE
    )
    # [END pinecone_vectorstore_alloydb_migration_get_client]
    print("Langchain AlloyDB client initiated.")

    # [START pinecone_vectorstore_alloydb_migration_create_table]
    from langchain_google_alloydb_pg import Column

    await alloydb_engine.ainit_vectorstore_table(
        table_name=alloydb_table,
        vector_size=vector_size,
<<<<<<< HEAD
        # Customize the ID column types with `id_column` if not using the default UUID data type
        id_column=Column("id", "TEXT") #  Default is Column("langchain_id", "UUID")
=======
        # Customize the ID column types with `id_column` if not using the UUID data type
        # overwrite_existing=True, # Uncomment this line to delete and re-create pre-existing vector store table
>>>>>>> d9bacd8a
    )
    # [END pinecone_vectorstore_alloydb_migration_create_table]
    print("Langchain AlloyDB vectorstore table created.")

    # [START pinecone_vectorstore_alloydb_migration_embedding_service]
    # The VectorStore interface requires an embedding service. This workflow does not
    # generate new embeddings, therefore FakeEmbeddings class is used to avoid any costs.
    from langchain_core.embeddings import FakeEmbeddings

    embeddings_service = FakeEmbeddings(size=vector_size)
    # [END pinecone_vectorstore_alloydb_migration_embedding_service]
    print("Langchain Fake Embeddings service initiated.")

    # [START pinecone_vectorstore_alloydb_migration_vector_store]
    from langchain_google_alloydb_pg import AlloyDBVectorStore

    vs = await AlloyDBVectorStore.create(
        engine=alloydb_engine,
        embedding_service=embeddings_service,
        table_name=alloydb_table,
        id_column="id"  # Must match name of id_column defined in ainit_vectorstore_table()
    )
    # [END pinecone_vectorstore_alloydb_migration_vector_store]
    print("Langchain AlloyDBVectorStore initialized.")

    data_iterator = get_data_batch(
        pinecone_index, pinecone_namespace, pinecone_batch_size
    )

    # [START pinecone_vectorstore_alloydb_migration_insert_data_batch]
    pending: set[Any] = set()
    for ids, contents, embeddings, metadatas in data_iterator:
        pending.add(
            asyncio.ensure_future(
                vs.aadd_embeddings(
                    texts=contents,
                    embeddings=embeddings,
                    metadatas=metadatas,
                    ids=ids,
                )
            )
        )
        if len(pending) >= max_concurrency:
            _, pending = await asyncio.wait(
                pending, return_when=asyncio.FIRST_COMPLETED
            )
    if pending:
        await asyncio.wait(pending)
    # [END pinecone_vectorstore_alloydb_migration_insert_data_batch]
    print("Migration completed, inserted all the batches of data to AlloyDB.")


if __name__ == "__main__":
    asyncio.run(main())<|MERGE_RESOLUTION|>--- conflicted
+++ resolved
@@ -167,13 +167,9 @@
     await alloydb_engine.ainit_vectorstore_table(
         table_name=alloydb_table,
         vector_size=vector_size,
-<<<<<<< HEAD
-        # Customize the ID column types with `id_column` if not using the default UUID data type
-        id_column=Column("id", "TEXT") #  Default is Column("langchain_id", "UUID")
-=======
-        # Customize the ID column types with `id_column` if not using the UUID data type
-        # overwrite_existing=True, # Uncomment this line to delete and re-create pre-existing vector store table
->>>>>>> d9bacd8a
+        # Customize the ID column types if not using the UUID data type
+        # id_column=Column("langchain_id", "TEXT") #  Default is Column("langchain_id", "UUID")
+        # overwrite_existing=True, # Drop the old table and Create a new vector store table
     )
     # [END pinecone_vectorstore_alloydb_migration_create_table]
     print("Langchain AlloyDB vectorstore table created.")
@@ -194,7 +190,6 @@
         engine=alloydb_engine,
         embedding_service=embeddings_service,
         table_name=alloydb_table,
-        id_column="id"  # Must match name of id_column defined in ainit_vectorstore_table()
     )
     # [END pinecone_vectorstore_alloydb_migration_vector_store]
     print("Langchain AlloyDBVectorStore initialized.")
