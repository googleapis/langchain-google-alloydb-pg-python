--- conflicted
+++ resolved
@@ -69,13 +69,8 @@
         pagination_token = results.pagination.get("next")
         results = pinecone_index.list_paginated(
             prefix="",
-<<<<<<< HEAD
-            namespace=pinecone_namespace,
-            pagination_token=pagination_token,
-=======
             pagination_token=pagination_token,
             namespace=pinecone_namespace,
->>>>>>> 750cf9cc
             limit=pinecone_batch_size,
         )
 
