--- conflicted
+++ resolved
@@ -63,16 +63,6 @@
         prefix="", namespace=pinecone_namespace, limit=pinecone_batch_size
     )
     ids = [v.id for v in results.vectors]
-<<<<<<< HEAD
-    if ids: # Prevents yielding an empty list.
-      yield ids
-
-    # Corrected pagination check:  Check BOTH pagination and pagination.next
-    while results.pagination is not None and results.pagination.get("next") is not None:
-        pagination_token = results.pagination.get("next")
-        results = pinecone_index.list_paginated(
-            prefix="", pagination_token=pagination_token, namespace=pinecone_namespace, limit=pinecone_batch_size
-=======
     if ids:  # Prevents yielding an empty list.
         yield ids
 
@@ -84,34 +74,22 @@
             pagination_token=pagination_token,
             namespace=pinecone_namespace,
             limit=pinecone_batch_size,
->>>>>>> 4c186acb
         )
 
         # Extract and yield the next batch of IDs
         ids = [v.id for v in results.vectors]
-<<<<<<< HEAD
-        if ids: # Prevents yielding an empty list.
-=======
         if ids:  # Prevents yielding an empty list.
->>>>>>> 4c186acb
             yield ids
     # [END pinecone_get_ids_batch]
     print("Pinecone client fetched all ids from index.")
 
 
 def get_data_batch(
-<<<<<<< HEAD
-    pinecone_index: Index, 
-    pinecone_namespace: str, 
-    pinecone_batch_size: int,
-    pinecone_content_column_name: str = PINECONE_CONTENT_COLUMN_NAME
-=======
     pinecone_index: Index,
     pinecone_namespace: str,
     pinecone_batch_size: int,
     pinecone_content_column_name: str = PINECONE_CONTENT_COLUMN_NAME,
     pinecone_id_column_name: str = PINECONE_ID_COLUMN_NAME,
->>>>>>> 4c186acb
 ) -> Iterator[tuple[list[str], list[str], list[Any], list[Any]]]:
     id_iterator = get_ids_batch(pinecone_index, pinecone_namespace, pinecone_batch_size)
     # [START pinecone_get_data_batch]
@@ -128,35 +106,16 @@
         # Process each vector in the current batch
         for doc in all_data["vectors"].values():
             # You might need to update this data translation logic according to one or more of your field names
-<<<<<<< HEAD
-            # id is the unqiue identifier for the content
-            # Check if id is in the current doc before accessing
-            if 'id' in doc:
-                ids.append(doc["id"])
-            else:
-                # Generate a uuid if id column is missing in source
-                # You will need to make sure your vector store table uses uuid for the id column
-=======
             if pinecone_id_column_name in doc:
                 # pinecone_id_column_name stores the unqiue identifier for the content
                 ids.append(doc[pinecone_id_column_name])
             else:
                 # Generate a uuid if pinecone_id_column_name is missing in source
->>>>>>> 4c186acb
                 ids.append(str(uuid.uuid4()))
             # values is the vector embedding of the content
             embeddings.append(doc["values"])
             # Check if pinecone_content_column_name exists in metadata before accessing
             if pinecone_content_column_name in doc.metadata:
-<<<<<<< HEAD
-                contents.append(str(doc.metadata[pinecone_content_column_name]))
-                del doc.metadata[pinecone_content_column_name]  # Remove pinecone_content_column_name after processing
-            else:
-                contents.append("")  # Or handle the missing pinecone_content_column_name field appropriately
-            # metadata is the additional context
-            metadata = doc["metadata"]
-            metadatas.append(metadata)
-=======
                 # pinecone_content_column_name stores the content which was encoded
                 contents.append(str(doc.metadata[pinecone_content_column_name]))
                 # Remove pinecone_content_column_name after processing
@@ -166,7 +125,6 @@
                 contents.append("")
             # metadata is the additional context
             metadatas.append(doc["metadata"])
->>>>>>> 4c186acb
 
         # Yield the current batch of results
         yield ids, contents, embeddings, metadatas
@@ -181,10 +139,7 @@
     vector_size: int = VECTOR_SIZE,
     pinecone_batch_size: int = PINECONE_BATCH_SIZE,
     pinecone_content_column_name: str = PINECONE_CONTENT_COLUMN_NAME,
-<<<<<<< HEAD
-=======
     pinecone_id_column_name: str = PINECONE_ID_COLUMN_NAME,
->>>>>>> 4c186acb
     project_id: str = PROJECT_ID,
     region: str = REGION,
     cluster: str = CLUSTER,
@@ -214,11 +169,7 @@
         database=db_name,
         user=db_user,
         password=db_pwd,
-<<<<<<< HEAD
-        ip_type=IPTypes.PRIVATE,
-=======
         ip_type=IPTypes.PUBLIC,  # Optionally use IPTypes.PRIVATE
->>>>>>> 4c186acb
     )
     # [END pinecone_vectorstore_alloydb_migration_get_client]
     print("Langchain AlloyDB client initiated.")
@@ -229,15 +180,9 @@
     await alloydb_engine.ainit_vectorstore_table(
         table_name=alloydb_table,
         vector_size=vector_size,
-<<<<<<< HEAD
-        overwrite_existing=True,
-        # Customize the ID column types with `id_column` if not using the UUID data type
-        id_column=Column("id", "TEXT") #  Default is Column("langchain_id", "UUID")
-=======
         # Customize the ID column types if not using the UUID data type
         # id_column=Column("langchain_id", "TEXT"),  # Default is Column("langchain_id", "UUID")
         # overwrite_existing=True,  # Drop the old table and Create a new vector store table
->>>>>>> 4c186acb
     )
     # [END pinecone_vectorstore_alloydb_migration_create_table]
     print("Langchain AlloyDB vectorstore table created.")
@@ -264,15 +209,11 @@
     print("Langchain AlloyDBVectorStore initialized.")
 
     data_iterator = get_data_batch(
-<<<<<<< HEAD
-        pinecone_index, pinecone_namespace, pinecone_batch_size, pinecone_content_column_name
-=======
         pinecone_index,
         pinecone_namespace,
         pinecone_batch_size,
         pinecone_content_column_name,
         pinecone_id_column_name,
->>>>>>> 4c186acb
     )
 
     # [START pinecone_vectorstore_alloydb_migration_insert_data_batch]
